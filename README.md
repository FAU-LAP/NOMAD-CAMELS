--- conflicted
+++ resolved
@@ -24,16 +24,9 @@
 
 
 # Changelog
-<<<<<<< HEAD
 ## 1.2.0
 Features:
 - Data can now be exported to hdf5 during the measurement. This should remove long waiting times after protocols with lots of data.
-=======
-
-## 1.1.3
-
-Features:
-
 - Added a filter functionality to the right-click menu when setting channels or variables. This filters all available channels, variables or functions by the string that is entered. 
 - Added the `Execute Python File` loop step. This allows the user to specify a python file and a python environment to run the file with. The environment can either be the same as the one running CAMELS (default), a different already existing one, or is created dynamically by giving it the required packages and versions.
 - Added a tab that allows you to add new tabs simply by clicking
@@ -43,7 +36,6 @@
 - Description fields now change their size dynamically.
 - Filtering the channels by name does not break if no matches were found.
 - Filtering Set Channels now does not reset the value if the channel does not match the query.
->>>>>>> 69a23f11
 
 ## 1.1.2
 
