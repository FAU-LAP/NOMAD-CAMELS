<img src="https://fau-lap.github.io/NOMAD-CAMELS/_images/camels-horizontal.svg" alt="NOMAD CAMELS" width="300"/>

## Configurable Application for Measurements, Experiments and Laboratory Systems  

NOMAD CAMELS is a configurable measurement software, targeted towards the requirements of experimental solid-state physics. Here many experiments utilize a multitude of measurement devices used in dynamically changing setups. CAMELS allows to define instrument control and measurement protocols using a graphical user interface (GUI). This provides a low entry threshold enabling the creation of new measurement protocols without programming knowledge or a deeper understanding of device communication. The GUI generates python code that interfaces with instruments and allows users to modify the code for specific applications and implementations of arbitrary instruments if necessary. Even large-scale distributed systems can be implemented. CAMELS generates FAIR-compliant data including rich metadata. NeXus standards, immediate NOMAD integration and hence a FAIRmat-compliant data pipeline can be readily implemented.


## Documentation

For more information and documentation visit [the documentation](https://fau-lap.github.io/NOMAD-CAMELS/).


## Publication

Please also see our publication in the Journal of Open Source Software (JOSS):

[![DOI](https://joss.theoj.org/papers/10.21105/joss.06371/status.svg)](https://doi.org/10.21105/joss.06371)

# Changelog

### 1.8.1 Fixed broken Plots in Loops

UI-Improvements:
- Tabs now have an "x" button to close them (right-click still works)

Fixed:
- Fixed plots in subprotocols not updating when called from loops (`For Loop`, `Simple Sweep`).
- Error message now only appears once when trying to plot and fit something that is not being read
- When adding a new protocol, the view does not jump back to the first tab anymore
<<<<<<< HEAD
- Deleting tabs now works again
=======
- Fixed broken export to csv files and prevent overwriting of existing csv files.
>>>>>>> fc65559f


## 1.8.0 Parallel Async Reading and New Plot Backend

Features:
- can now asynchronously read channels during a running protocol

Changes:
- Plots now use a different backend. Should make the run engine faster and more stable. Plots now run in their own threads and should not interefere as much with the main protocol execution.
- Now saves data files with an `.h5` file extension if no NeXus output was enabled. Only uses `.nxs` file extension if NeXus output is saved to the file. Should clarify that the standard CAMELS data files do **NOT** follow rigid NeXus standards.
- Subprotocols always create a new data stream and entry in the data file

Fixed:
- You can now run the same subprotocol multiple times. Each subprotocol execution creates it own data stream. This means the datafile has separate entires for each subprotocol run
- When dragging / dropping a step in the protocol sequence, the moved step is now selected afterwards
- Cannot drop a step in a simple sweep anymore
- Manual controls could not work with channels that need to call trigger, now fixed
- Made aborting a protocol more stable
- Generic set and read manual control now closes its thread more stably
- Fixed expression evaluation for subprotocols
- Protocol and device description field is now max 130px high. After that it becomes scrollable.

### 1.7.2

Features:
- Can now break loops in the if-step
- Can now play a sound effect (select checkbox in settings) when protocol is doen

UI:
- Simple_Config of instruments now supports tool tips for config channels
- Layout of Simple_Config now scrollable and can support more / less columns
- Stage control manual control with ctrl + arrow keys now also if some part of the control is selected

Fixed:
- Changing plot color now does not always affect the first item anymore
- Setting a number of plot points in the definition window now works again
- Progress bar in wait sometimes crashed, now fixed
- Updated custom function signal to better support list / tuple ... setting-types by handling kwargs from bluesky
- Made plotting much more robust. You can now define multiple plots and read at multiple points in your protocol. The plots are only updated if data concerning the y-axis of your plot is actually read.
- Updating instrument never worked, only installing, now fixed
- Update all instruments now skips local drivers
- Users and samples are now saved in a more robust way

### 1.7.1

Fixed:
- Automatic upload to NOMAD fixed when also exporting to CSV

## 1.7.0 Browser plots and improved install

Features:
- Can now show plots in the browser
- Support of Python 3.9 is back!
- Live comments now come with timestamps

Changes:
- Cleaned up the protocol builder to only import modules when necessary
- When selecting an upload for automatic upload to NOMAD, the *Uploads* drop-down list is now automatically updated.
- Added warning and option to install flask, dash and plotly when selecting "Show plot in browser"
- Installation and dependency management now via poetry to keep dependencies clean

Fixed:
- Fits now have at least the number of data points in the plot view
- Could insert variables at channel names in set channels and similar, now only possible for the value
- Improved exception handling for instrument (un-)install



## 1.6.0 Ignore failed read, new manual control

Features:
- Can ignore failed readings of specific channels now, so the protocol does not break if some sensor fails once
- New manual control to generically set / read any kind of channel
- Can now manually adjust size and position of plots in protocol configuration

Changes:
- Order of steps in menu now alphabetically
- Default value of read variables in "Read Channels" now True
- In the Set Value Popup, now a messagebox asks, whether the user is sure if they click on "cancel"

Fixed:
- Changelog is now actually shown
- Waiting bars could crash if executed in a fast loop, now fixed

### 1.5.3 Less Confusion!

Changes:
- No more confusion when opening a protocol configuration, cannot open the same twice anymore, but raises the already opened window to the front

Fixed:
- ElapsedTime for List and 2D plots fixed
- Not necessary to read channels when waiting for condition anymore (condition might be due to variable for example)
- Driver builder does not create read-functions for set-channels anymore
- List-plot can now display other types than numbers and bool again
- Throwing an error when trying to execute python file without specifying a file
- Variables in protocols run by a watchdog should now work
- Replace with menu now looks as the others, cannot replace step with same type anymore

### 1.5.2 The team of NOMAD CAMELS wishes you a measuring christmas and bug-free new year!

Features:
- Now showing the changelog after an update

Changes:
- The log-window now has a maximum number of lines (default for the moment at 10000)
- Menu of steps renamed from "Additional" to "Advanced"

Fixed:
- Manage instruments could not be opened without internet connection, now fixed
- Instruments that depend on others sometimes were closed in the wrong order, should now be fixed (example: first de-instantiate the PID, then its read / set channels)
- Fixed a bug where in some Qt versions the window could not be loaded anymore by changing requirement of PySide6, fixed warning that happened in versions where it worked
- Wrong movement of stage manual control when using buttons after keyboard move fixed
- Read only config data (e.g. IDN for some instruments) were not read if they had a default value, now fixed

### 1.5.1

Features:
- Can now live-control the variables of a protocol while it is running
- Can now skip some datapoints in plotting, useful for long measurements to free up some memory or improve speed

Changes:
- Added a button to the API settings that redirects you to the API documentation
- Session now also creates a sub-folder

Fixed:
- Opening the data path opened several windows in some cases, now fixed
- Samples can now be deleted again
- "Channels" or "Variables" do not appear in set value popup anymore if None of these are set
- Tree of protocol sequence not scrolling back to the top anymore on every click
- The button for adding a step now displays the same menu as a right click in the sequence
- Folder with python files might have been missing on first start, now fixed

## 1.5.0 metadata structuring

Features:
There is a new data output structure, making it clearer to understand, mostly consistent with old versions.
The data / metadata are not saved in a rigid NeXus shape anymore. However, it is possible (turned on by default) to add the NX structure as an additional entry in the hdf5. If doing this, the data is not duplicated, everything is done by soft-links in the hdf5.

Fixed:
- Can now paste again with ctrl+v in most outer part of protocol
- Fixed throwing errors when entering bad values in variable-boxes
- Removed additional appearance of plot_data in metadata

---

### 1.4.3

Features:
- Can now make a protocol stop on an if condition

Changes in UI:
- Steps now grouped in menu
- Renamed plots button

Fixed:
- Removed bad version numbers from metadata
- Fixed an issue with the databroker catalog not being set
- Channel-metadata is now consistent over several measurements (metadata was lost because of mutable datatype)
- Plots from sub-steps are now in the data
- Databroker should now load correclty again
- Added export of bytes into json
- Not always focusing the new box in tables anymore

### 1.4.2

Changes:
- Improved the NOMAD identifier for samples, user and instruments

Fixed:
- Fixed error from empty 2D plot
- Fixed several issues with how the NOMAD Oasis URL is handled
- Fixed session name not being used in data file

### 1.4.1 2D plot features

Features:
- Clear plot now possible for 2D plots
- 2D plot now has maximum number of data points
- 
Fixed:
- Fixed compatibility of 2D plot with newer numpy versions (np.ptp(x) instead of x.ptp())

## 1.4.0 API improvements, clean protocol exit, more metadata

Features:
- Added a **new** protocol step called `API Call`. This step allows you the user to call other APIs via HTTP requests. There is native support for CAMELS API calls. Results returned by the API calls can then be used in the following steps.
- CAMELS API server now accessible from network. (Changed host setting to `0.0.0.0`)
- CAMELS API now lets you get a JSON string containing the protocol and all its settings
- CAMELS API now lets you get a JSON string containing the current CAMELS settings.
- A protocol to execute at the end of a protocol, no matter wether it finishes correctly or breaks can now be added
- Instruments can now get metadata from ELNs

Changes:
- Renamed `comment / uncomment` to `enable / disable` for protocol steps to make it more clear
- Data passing from the Execute Python Script step was changed. Now should be more stable, as it looks for the Data between the `###Start Data` und `###End Data` strings. See our [documentation](https://fau-lap.github.io/NOMAD-CAMELS/doc/protocol_steps/step_Execute_Python_File.html#returning-results) for more details.
- Refactored the way metadata is saved in instruments

Fixed:
- Fixed a bug where a protocol would show multiple times
- Installed version should now be found correctly when searching for updates
- Removing / moving of buttons in tabs fixed
- Requirement updated to camels suitcase 0.2.2, fixing datasets in instruments
- Some raised exceptions now provide additional traceback
- Errors raised by plots now only raised once, not for each datapoint
- Number of datapoints set in plot definition now correctly taken over to plot
- Fixed a bug that would stop users from logging in to the central NOMAD
- Logging used a bad file handler that would stop logs, now corrected

---

### 1.3.1

Features:
- API: Now adds a UUID to all protocol executions performed via API. Allows you to track and retrieve the results of each protocol run.
- Set Value Popup step now allows to define comboboxes
- Can allow prompt step to abort protocol now

Changes:
- Resetting positions for plots at each run, hoping to keep plots visible for remote-sessions
- Allowed for stopping a protocol during instrument instantiation

Fixed:
- Removed unnecessary import in protocols
- Having quotation marks in a prompt or a step description could break the protocol, now fixed
- Fixed tabs on first startup of CAMELS
- Fixed naming of empty tabs
- Packages that could not be loaded might have hindered opening the instrument manager, now fixed
- Making new preset now actually loads said one and does not overwrite the old one
- API: Fixed changing variables of protocols already added to the queue
- API: You can now use negative index in the API calls
- Evaluator does not break on non-string inputs, but simply returns them
- Fixed different read-channel steps when using a subprotocol
- Fixed subprotocol evaluator not updating
- Fixed usage of quotation marks for advanced instrument config step
- When switching the preset, the tabs now load correctly
- Tab order is now remembered
- Log plots might not show correctly, now they have a minimum size
- Quotation mark problems with protocol overview fixed
- Links now open correctly on unix and mac
- Ctrl+v now works in container-steps
- Should now correctly handle /gui urls for NOMAD oasis
- ElapsedTime now displays correctly in plots
- Adding while-loop counter earlier to namespace so it can be part of the while condition
- Fixed a bug where a short queued protocol would be run endlessly
- When the most recent preset was no viable json, it might break camels, now the second newest will be loaded instead of breaking

## 1.3.0 API and Watchdogs

Major Features:
- Added an API web server. The homepage `http:\\localhost:<PORT>` gives you an overview of the available API calls and how to use them. You need to create an API key in the settings to be able to use most of the API calls. You can get a list of the available protocols you can execute with `GET /protocols` and run a specific protocol by using `POST /protocols/{protocol_name}` For more information check the documentation.
- Added a Watchdog feature to monitor certain values and execute operations when their condition is met.

Features:
- The `Execute Python Files` step passes the current value of variables passed to the script if no value is entered in the `value` field.
- "Shared" scope now possible in NOMAD sample selection
- Added more metadata to instruments in the data

Changes:
- Variable signal is now saved as group instead of dataset
- Can now read variables also without channels
- moved databroker catalog loading to import thread, should speed up starting

Fixed:
- Can now save variables with non-scalar size
- x-y plot now working with array-data again
- Multiple occurances of same protocol in tab-dictionary in save-json removed
- Pause would trigger unsubscribe of run-router for live data saving, now moved so it does not happen
- List-plot now shows again on new data
- Fixed a bug that would not allow extension-users to show up in data
- Fixed bug where a custom function signal that does not use force-sequential would not work
- Fixed bug that prevented fits from being displayed if the fit had many variables
- Number of databroker files setting never did anything, now it does
- Would upload wrong file to NOMAD if always new file

---

### 1.2.2

Features:
- Included the protocol's json used by the configuration in CAMELS into the data file
- Added functionality to replace loopsteps (instead of delete + add a new one)
- Included exception handling for manual control threads and allow for restarting them on error
- Added a progress bar functionality for the wait-step
- Added conditional waiting to the wait-step
- More info on python file step in protocol overview

Fixed:
- Cannot move protocols or manual controls to empty tab containing the "+" button anymore
- If instrument instantiation fails, only the actual error should now be raised
- Improved thread stability of stage control
- Plots that were once closed now behave correctly, not throwing an error on closing again and can be closed by the close plots button
- Read Channels with the same channels but different state of reading variables now work
- Search bar of menu of editable boxes now appears at the top instead of bottom
- Cannot display empty menus for insert-variables anymore --> search does not break menu anymore

### 1.2.1

Features:
- Added NOMAD metadata to NOMAD samples

Fixed:
- For loop for which no distance was ever defined was broken, now fixed
- Fixed bug that prevented the app from starting when no tabs were used before
- Fixed issue with dots in paths

## 1.2.0

Features:
- Data can now be exported to hdf5 during the measurement. This should remove long waiting times after running protocols with lots of data.
- Added a filter functionality to the right-click menu when setting channels or variables. This filters all available channels, variables or functions by the string that is entered.
- Added the `Execute Python File` loop step. This allows the user to specify a Python file and a Python environment to run the file with. The environment can either be the same as the one running CAMELS (default), a different already existing one, or is created dynamically by giving it the required packages and versions. The Python file can return (realized by printing) a dictionary with key value pairs. To read these, give the name of the key in the `Values returned by the Python file` list.
- Added a tab that allows you to add new tabs simply by clicking it.
- Point Distance can now be used for For-loops.

Changes:
- Running a protocol with a subprotocol also builds the subprotocol now. This makes it easier to change sub-protocols for more complex measurement routines.
- Start-min-max-stop sweeps in a for loop now behave differently, the number of points is now the total number of points, not the number between min and max

Fixed:
- Description fields now change their size dynamically.
- Filtering the channels by name does not break if no matches were found.
- Filtering Set Channels now does not reset the value if the channel does not match the query.
- Fixed the hide/show information when installing instruments

---

### 1.1.2

Fixed:

- Removed empty fit parameters, which would cause an error before
- Fixed requirement of pyepics, version 3.5.3 seems broken on windows, going back to version 3.5.2

### 1.1.1

Features:
- parsing now understands physical constants with `const.<constant_name>` by using `scipy.constants` as `const`

Changes:
- Now displaying errors together with fit values

Fixed:
- Too little characters were allowed in plot labels, now most characters are allowed again
- Failed fits do not throw an error that crashes the protocol anymore
- Title and icon of plot windows

## 1.1.0
Features:
- Protocols and manual controls are now sortable into tabs!
- Protocols can now be run in a queue
- Added possibility to force sequential on/off for single channels
- Plots are now done with pyqtgraph, improving interactivity and performance

Fixed:
- Plots being placed somewhere should now not kill the program anymore

---

### 1.0.6

Features:
- Added an "owner" field to the samples, it is automatically populated when a new sample is created. This should stop cluttering the samples for all users. Only the current user's samples will show in the comboBox, or those without owner.
- Added possibility to use instruments that generate their channels at runtime. 
- Added SequentialDevice that forces every call to the instrument to wait for the previous one to finish.
- Added the `*.py` and `*_ophyd.py` file contents as metadata to each instrument in the final measurement file. 

Fixed:
- "Hide info" button in instrument installer now working

### 1.0.5

Changes:
- Driver versions now have a separate branch on CAMELS_drivers to improve keeping them up to date
- Same for extensions
- Now checking filenames of protocols for invalid characters
- Improved speed of looking for updates

Fixed:
- Fixed checking for currently used version
- Extensions can now actually be downloaded

### 1.0.4

Fixed:
- NOMAD upload now uses the correct file if new file for every run
- Dependency updated to python>=3.11.3

### 1.0.3

Changes:
- Removed "environment" from saved hdf5 files, moved instrument information up on step in hirarchy
- changed file extension to .nxs for better NOMAD integration

Fixed:
- Fixed bug that prevented set panels from starting
- Fixed issue with uploads to NOMAD if an unnamed upload exists
- Fixed trigger for Custom_Function_SignalRO
- Fixed parameters for custom function in fits

### 1.0.2

Features:
- Added functionality to select path for exporting hdf5 to csv/json

Fixed:
- You can now use new lines and special characters in the protocol description field.
- If exporting hdf5 to csv/json and not specifying the path for the export, the path of the hdf5 should now be selected correctly


### 1.0.1

Features:
- Now asking for the path, where to save measurement data when starting up CAMELS for the first time (or there is no preferences.json)
- Added "Quit" button to file menu

Changes:
- Changed the default configuration files path for linux and mac; now the user is asked at the first startup where to put configuration files and can set the path in the settings
- Improved usability of moving steps in sequence

# 1.0.0

Features:
- Fit values can now be displayed directly in the plot
- Refactor device instantiation to be handled in another thread to keep the UI responsive, this might cause some problems with instrument-specific manual controls that are not yet updated accordingly
- Added the plot point number to the definition already
- It is now possible to not configure instruments when starting a protocol, this feature has to be used with caution!
- Number of backuped preset files can now be curated. Possibilities are to keep all, only a certain number or "smart" way: all backups of the last 7 days, one for each of the last 30 days, one for each of the last 12 months and one for each year.
- Old databroker files may now be removed.
- Password protection may be enabled for changing settings or presets. May be useful if the responsible person does not want users to change anything, or for lab courses.
- There is now an extension feature, the first extension provides a compatibility with eLabFTW
- Can now save each run in its own file.
- Can now open the save file path when right-clicking on a protocol.
- Added a tool to export CAMELS hdf5 files to csv / json
- Can now run from command line using "nomad-camels"

Changes:
- The imports needed at a later time are now running in another thread after starting the main app to improve speed
- Changed displayed window titles to show "NOMAD CAMELS" last
- Changed displayed name to "NOMAD CAMELS" wherever found
- Removed checkbox whether to plot an xy-plot, it is now always plotted
- Added color to GUI buttons for better usability

Fixed:
- Fixed export from databroker if the run failed such that no "stop" is in metadata
- Plot widget now shows the table to change linestyle and markerstyle
- Refactor file paths for cross-platform compatibility in device_driver_builder.py
- Fix issue of stage control not updating set_channel when moving manually


### 0.2.3

Features:

- Driver builder now not only for VISA, includes custom functions
- Now allowing for non-string configs (e.g. other instruments)

Changes:

- Changed order of channels to be above variables in context menu
- Changed marker style to 'pixel' for 2D-plots
- Changed driver information window, you can now toggle it on and off with the button in the instrument management

Fixed:

- Fixed error when changing the sweep channel in the ND sweep step 


### 0.2.2

Features:
- Reading/Saving of variables ad Read_Channels is now possible, appears as an array in the data
- Added a class for a waiting bar during protocols
- Added support for NOMAD's new app token feature

Fixed:
- Unwanted printing of packages in instrument-management fixed
- Plots of sweeps or subprotocols of subprotocols should now also be added to the main-plot list, enabling closing on closing of CAMELS or via button
- Error of screen object already being deleted should be fixed
- Databroker export to csv improved for non simple 2D data
- Time weight of sub protocols now handled correctly
- Use abs for y axis should now be possible (again)
- Color settings for material theme are now remembered when opening the settings

### 0.2.1

Minor features:
- Callable functions for manual move of stage control
- Now showing readme and license of drivers

Quality of life:
- Waiting cursor during reference drive of stage control
- Names of steps now appear in protocol overview

Fixed:
- Fixed bug for showing non-number values / channels in list-plot
- Fixed repeated firing of keyPress/ReleaseEvent in manual control of stage
- Fixed all 3 axes being called when clicking "go-to" in stage control, even if not available
- Fixed that Read_Channels steps could not be renamed

## 0.2.0

Major new feature:
- Callable functions of instruments, that are not channels

Minor features:
- Reference drive and stop of stage control are now callable functions

Quality of life:
- Startup speed increased, but first run of protocol now slowed down
- Added plot all available channels as possibility for List-Plot
- Improved layout of set-panel

Fixed:
- Can now set log scale when using only one y-axis
- Now using settings of log-scale from definition window at startup of plot

### 0.1.9

New features:
- Retry on error for VISA-devices
- Set_Panel added as a new manual control, this may be used to easily control channels that often have to be set to certain values in preparation of an experiment

Quality of life:
- Waiting cursor when adding instrument and it takes some time

Fixed:
- Now the For-Loop (and children of it) display the "start - min - max - stop" preview correctly
- Import of instruments should now work correctly when running protocol outside the UI
- Int in instrument config is now saved as int
- Pyvisa added to requirements to support local drivers

### 0.1.8

Fixed:
- Finalize steps of instruments are now being called
- Fixed issue with handing variables to subprotocol
- Fixed update function for Windows, function for Unix/Mac not tested

### 0.1.7

Added functionalities:
- Added functionality to import protocols

Fixed:
- Fixed error message appearing when closing List-Plot
- Fixed login for central NOMAD
- fixed comment/uncomment of steps being saved correctly

### 0.1.6

Added functionalities:
- Added capabilities to interact with NOMAD (Oasis), uploading files, getting user information and using a NOMAD entry as sample
- Functionality to comment / uncomment steps in a protocol for testing / quickly changing a protocol

Fixed:
- CAMELS should not crash completely anymore when an instrument cannot be initialised
- Variables should mostly be refreshed for step configs without clicking around
- *add_metadata* removed from Custom_Function_Signal
- Search in channels-tables not case sensitive anymore
- Fixed that protocol without plots starts QApplication when run outside CAMELS

### 0.1.5

- Fixed the 'Update CAMELS' tool.\
- Renamed input and output to read and set in the 'Update CAMELS' tool.\
- Small fix to the VISA device builder.

### 0.1.4

- Added a timeout setting to all VISA instruments. Setting the timeout determines how long the instrument waits after sending a command before raising a timeout exception

### 0.1.3

- First stable and working release

### 0.1.0 to 0.1.2 

- &#9888; Broken releases due to minor bugs that were fixed in 0.1.3<|MERGE_RESOLUTION|>--- conflicted
+++ resolved
@@ -27,11 +27,8 @@
 - Fixed plots in subprotocols not updating when called from loops (`For Loop`, `Simple Sweep`).
 - Error message now only appears once when trying to plot and fit something that is not being read
 - When adding a new protocol, the view does not jump back to the first tab anymore
-<<<<<<< HEAD
+- Fixed broken export to csv files and prevent overwriting of existing csv files.
 - Deleting tabs now works again
-=======
-- Fixed broken export to csv files and prevent overwriting of existing csv files.
->>>>>>> fc65559f
 
 
 ## 1.8.0 Parallel Async Reading and New Plot Backend
