--- conflicted
+++ resolved
@@ -18,16 +18,18 @@
 
 # Changelog
 
-<<<<<<< HEAD
+### 1.8.1 Fixed broken Plots in Loops
+
+Fixed:
+- Fixed loops not updating when used in loops (`For Loop`, `Simple Sweep`).
+
+
+### 1.8.1 Fixed broken Plots in Loops
+
+Fixed:
+- Fixed loops not updating when used in loops (`For Loop`, `Simple Sweep`).
+
 ## 1.8.0 Parallel Async Reading and New Plot Backend
-=======
-### 1.8.1 Fixed broken Plots in Loops
-
-Fixed:
-- Fixed loops not updating when used in loops (`For Loop`, `Simple Sweep`).
-
-### 1.8.0 Parallel Async Reading and New Plot Backend
->>>>>>> 017c3324
 
 Features:
 - can now asynchronously read channels during a running protocol
