--- conflicted
+++ resolved
@@ -224,11 +224,15 @@
         self.extensions = []
         self.load_extensions()
         self.actionManage_Extensions.triggered.connect(self.manage_extensions)
+        
+        self.actionWatchdogs.triggered.connect(self.open_watchdog_definition)
+        self.eva = Evaluator()
+        for watchdog in variables_handling.watchdogs.values():
+            watchdog.eva = self.eva
 
         self.importer_thread = qthreads.Additional_Imports_Thread(self)
         self.importer_thread.start(priority=QThread.LowPriority)
 
-<<<<<<< HEAD
     def start_API_server(self, api_port):
         if hasattr(self, "fastapi_thread") and self.fastapi_thread is not None:
             pass
@@ -246,11 +250,6 @@
             self.fastapi_thread.stop_server()
             self.fastapi_thread = None
             self.current_api_port = None
-=======
-        self.actionWatchdogs.triggered.connect(self.open_watchdog_definition)
-        self.eva = Evaluator()
-        for watchdog in variables_handling.watchdogs.values():
-            watchdog.eva = self.eva
 
     def open_watchdog_definition(self):
         """Opens the Watchdog_Definer dialog."""
@@ -259,7 +258,6 @@
 
         dialog = Watchdog_Definer(self)
         dialog.exec()
->>>>>>> 3adc89a0
 
     def show_hide_log(self):
         """ """
