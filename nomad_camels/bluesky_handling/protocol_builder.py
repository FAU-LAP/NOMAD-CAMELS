"""This module provides the functionalities needed for CAMELS to produce a
running python script for its protocols.

The overview of the protocol-file looks like this:\n
- import sys
- add path_to_camels, path_to_camels/nomad_camels, path to instruments to path
- `standard_string`
- `variable_string`
- `device_import_string`
- plot-string
- outer protocol string (things like plots from single steps)
- plan-string (including the inner plan, w/o start/stop and the outer)
- add-main-string (protocol or step specific things that should be done in the main function)
- `standard_run_string`
- further metadata (user / sample, file)
- `standard_start_string`
- set up databroker and progress bar
- `devices_string`
- `standard_start_string2`
- `save_string`
- `final_string`
- `standard_start_string3`

giving shortly:\n
- imports/variables...
- def protocol_plan_inner
- def protocol_plan
- def create_plots
- def steps_add_main (plots of steps, etc.)
- def uid_collector
- def run_protocol_main
- def main
- if __name__ == "__main__"

With the call chain as follows:\n
- if --> main
- main --> create_plots, steps_add_main, run_protocol_main
- run_protocol_main --> uid_collector, protocol_plan
- protocol_plan --> protocol_plan_inner
"""

import os.path
import copy

import pathlib

from nomad_camels.utility import variables_handling, load_save_functions

from nomad_camels.bluesky_handling.builder_helper_functions import (
    plot_creator,
    flyer_creator,
)
from nomad_camels.utility import device_handling


# The default string in the beginning of the protocol including imports etc.
standard_string = "import numpy as np\n"
standard_string += "import importlib\n"
standard_string += "import bluesky\n"
standard_string += "import ophyd\n"
standard_string += "import requests\n"
standard_string += "from nomad_camels.bluesky_handling.run_engine_overwrite import RunEngineOverwrite\n"
standard_string += "from bluesky.callbacks.best_effort import BestEffortCallback\n"
standard_string += "from bluesky.preprocessors import fly_during_wrapper\n"
standard_string += "import bluesky.plan_stubs as bps\n"
standard_string += "import databroker\n"
standard_string += "from PySide6.QtWidgets import QApplication, QMessageBox\n"
standard_string += "from PySide6.QtCore import QCoreApplication, QThread\n"
standard_string += "import datetime\n"
standard_string += "import subprocess\n"
standard_string += "import time\n"
standard_string += "from nomad_camels.utility import theme_changing\n"
standard_string += (
    "from nomad_camels.bluesky_handling.evaluation_helper import Evaluator\n"
)
standard_string += (
    "from nomad_camels.bluesky_handling import helper_functions, variable_reading\n"
)
standard_string += "from event_model import RunRouter\n"
standard_string += "darkmode = False\n"
standard_string += 'theme = "default"\n'
standard_string += 'protocol_step_information = {"protocol_step_counter": 0, "total_protocol_steps": 1, "protocol_stepper_signal": None}\n'


# this string is used for collection of uids to later access the data
standard_run_string = "uids = []\n"
standard_run_string += "def uid_collector(name, doc):\n"
standard_run_string += '\tuids.append(doc["uid"])\n\n\n'
standard_run_string += 'def run_protocol_main(RE, dark=False, used_theme="default", catalog=None, devices=None, md=None, proxy=None, dispatcher=None, publisher_subscription=None):\n'
standard_run_string += "\tdevs = devices or {}\n"
standard_run_string += "\tmd = md or {}\n"
standard_run_string += "\tglobal darkmode, theme, protocol_step_information\n"
standard_run_string += "\tdarkmode, theme = dark, used_theme\n"

# this is the string with the main function of the protocol, starting everything
# and also the if branch, whether it is the main script to execute everything
# without importing
standard_start_string = """
def wait_for_dash_ready_plan(web_ports, check_interval=0.1, timeout=30):
    start_time = time.time()
    while True:
        all_ready = True
        for web_port in web_ports:
            try:
                response = requests.get(f"http://127.0.0.1:{web_port}/status")
                if response.status_code != 200:
                    all_ready = False
                    break
            except requests.ConnectionError:
                all_ready = False
                break
        if all_ready:
            # All ports are ready; optionally return the list of ports or simply exit.
            return web_ports
        if time.time() - start_time > timeout:
            raise TimeoutError("Not all Dash servers started in time")
        yield from bps.sleep(check_interval)
"""
standard_start_string += "\n\n\ndef main():\n"
standard_start_string += "\tRE = RunEngineOverwrite()\n"
standard_start_string += "\tbec = BestEffortCallback()\n"
standard_start_string += "\tRE.subscribe(bec)\n"
standard_start_string2 = "\t\tplot_etc = create_plots(RE)\n"
standard_start_string2 += "\t\tadditional_step_data = steps_add_main(RE, devs)\n"
standard_start_string2 += "\t\tcreate_live_windows()\n"
standard_start_string2 += (
    "\t\trun_protocol_main(RE=RE, catalog=catalog, devices=devs, md=md, proxy=plot_etc[4], dispatcher=plot_etc[5], publisher_subscription=plot_etc[6])\n"
)
standard_start_string3 = '\n\n\nif __name__ == "__main__":\n'
standard_start_string3 += "\tmain()\n"
# standard_start_string3 += '\tapp = QCoreApplication.instance()\n'
standard_start_string3 += '\tprint("protocol finished!")\n'
standard_start_string3 += "\tif app is not None:\n"
standard_start_string3 += "\t\tsys.exit(app.exec())\n"
# standard_start_string += '\treturn plot_dat, additional_step_data\n'
standard_final_string = "\tfinally:\n"
standard_final_string += '\t\twhile RE.state not in ["idle", "panicked"]:\n'
standard_final_string += "\t\t\ttime.sleep(0.5)\n"

def build_from_path(
    path, save_path="test.nxs", catalog="CAMELS_CATALOG", userdata=None, sampledata=None
):
    """Creating the runable python file from a given `protocol`.

    Parameters
    ----------
    path : str, path
        The path to the protocol that should be built.
    save_path : str, path
         (Default value = 'test.nxs')
         The path, where the data should be saved to.
    catalog : str
         (Default value = 'CAMELS_CATALOG')
         The name of the databroker catalog that should be used.
    userdata : dict, None
         (Default value = None)
         Metadata that describes the user.
    sampledata : dict, None
         (Default value = None)
         Metadata that describes the sample.
    """
    protocol = load_save_functions.load_protocol(path)
    path = pathlib.Path(path)
    build_protocol(
        protocol, path.with_suffix(".py"), save_path, catalog, userdata, sampledata
    )


def build_protocol(
    protocol,
    file_path,
    save_path="test.nxs",
    catalog="CAMELS_CATALOG",
    userdata=None,
    sampledata=None,
):
    """Creating the runable python file from a given `protocol`.

    Parameters
    ----------
    protocol : main_classes.protocol_class.Measurement_Protocol
        The protocol that provides the information for the python file.
    file_path : str, path
        The path, where the file should be saved.
    save_path : str, path
         (Default value = 'test.nxs')
         The path, where the data should be saved to.
    catalog : str
         (Default value = 'CAMELS_CATALOG')
         The name of the databroker catalog that should be used.
    userdata : dict, None
         (Default value = None)
         Metadata that describes the user.
    sampledata : dict, None
         (Default value = None)
         Metadata that describes the sample.
    """
    # the protocol is converted to a dictionary and saved as a json
    protocol_dict = load_save_functions.get_save_str(protocol)
    if not isinstance(file_path, pathlib.Path):
        file_path = pathlib.Path(file_path)
    cprot_path = file_path.with_suffix(".cprot").as_posix()
    load_save_functions.save_dictionary(cprot_path, protocol_dict)

    # first the path is prepared
    if not protocol.loop_steps:
        raise Exception(
            f'The protocol "{protocol.name}" is empty.\nYou cannot run or build an empty protocol.'
        )
    if not isinstance(save_path, pathlib.Path):
        save_path = pathlib.Path(save_path)
    if isinstance(save_path, pathlib.WindowsPath):
        save_path = save_path.as_posix()

    # clearing leftovers from former builds
    read_channel_names_old = list(variables_handling.read_channel_names)
    read_channel_sets_old = list(variables_handling.read_channel_sets)
    variables_handling.read_channel_names.clear()
    variables_handling.read_channel_sets.clear()

    # beginning of larger strings
    device_import_string = "\n"
    devices_string = ""
    read_device_drivers_string = ""
    variable_string = "\nnamespace = {}\n"
    variable_string += "all_fits = {}\n"
    variable_string += "plots = []\n"
    variable_string += "plots_plotly = []\n"
<<<<<<< HEAD
    variable_string += "flyers = []\n"
=======
    variable_string += "web_ports = []\n"
>>>>>>> b334fba0
    variable_string += "boxes = {}\n"
    variable_string += "live_windows = []\n"
    variable_string += "app = None\n"
    variable_string += f'save_path = "{save_path}"\n'
    variable_string += f'session_name = "{protocol.session_name}"\n'
    variable_string += f"export_to_csv = {protocol.export_csv}\n"
    variable_string += f"export_to_json = {protocol.export_json}\n"
    if "new_file_each_run" in variables_handling.preferences:
        variable_string += f'new_file_each_run = {variables_handling.preferences["new_file_each_run"]}\n'
    else:
        variable_string += f"new_file_each_run = False\n"
    variable_string += f"do_nexus_output = {protocol.use_nexus}\n"
    additional_string_devices = ""
    final_string = "\t\tfor name, device in devs.items():\n"
    final_string += '\t\t\tif hasattr(device, "finalize_steps") and callable(device.finalize_steps):\n'
    final_string += "\t\t\t\tdevice.finalize_steps()\n"

    # now all the variables of the protocol are added to the namespace
    # this includes also the variables of steps such as a foor-loop
    for var, val in protocol.variables.items():
        if variables_handling.check_data_type(val) == "String":
            val = f'"{val}"'
        if "(" in var or ")" in var:
            continue
        variable_string += f"{var} = {val}\n"
        variable_string += f'namespace["{var}"] = {var}\n'
    for var, val in protocol.loop_step_variables.items():
        if variables_handling.check_data_type(val) == "String":
            val = f'"{val}"'
        if "(" in var or ")" in var:
            continue
        variable_string += f"{var} = {val}\n"
        variable_string += f'namespace["{var}"] = {var}\n'
    variable_string += f'\n{protocol.name}_variable_signal = variable_reading.Variable_Signal(name="{protocol.name}_variable_signal", variables_dict=namespace)\n'
    variable_string += "eva = Evaluator(namespace=namespace)\n"
    # this handles all the used devices
    for dev in protocol.get_used_devices():
        device = variables_handling.devices[dev]
        classname = device.ophyd_class_name
        if protocol.skip_config:
            config = {}
        else:
            config = copy.deepcopy(device.get_config())
        settings = copy.deepcopy(device.get_settings())
        additional_info = copy.deepcopy(device.get_additional_info())
        # information on the connection is reshaped to be useful
        if "connection" in settings:
            conn = settings.pop("connection")
            if "type" in conn:
                conn.pop("type")
            settings.update(conn)
        if "idn" in settings:
            settings.pop("idn")

        # the non_string settings are strings in the dictionary, but are a known
        # variable or instance, so they are added without quotation marks
        extra_settings = {}
        non_strings = []
        for key in settings:
            if key.startswith("!non_string!_"):
                extra_settings[key.replace("!non_string!_", "")] = settings[key]
                non_strings.append(key)
        for s in non_strings:
            settings.pop(s)

        # same applies to non_string configs
        extra_config = {}
        non_strings = []
        for key in config:
            if key.startswith("!non_string!_"):
                extra_config[key.replace("!non_string!_", "")] = config[key]
                non_strings.append(key)
        for s in non_strings:
            config.pop(s)

        # Information about the device is written into the protocol as well
        additional_info["device_class_name"] = classname
        if "description" in additional_info:
            desc = additional_info["description"].replace("\n", "\n\t\t")
            devices_string += f'\t\t"""{dev} ({classname}):\n\t\t{desc}"""\n'
        devices_string += f"\t\tsettings = {settings}\n"
        devices_string += f"\t\tadditional_info = {additional_info}\n"
        devices_string += f'\t\t{dev} = {classname}("{dev}:", name="{dev}", '
        for key, value in extra_settings.items():
            devices_string += f"{key}={value}, "
        devices_string += "**settings)\n"

        # the devices are being connected, then their config is called and
        # written to the metadata
        devices_string += f'\t\tprint("connecting {dev}")\n'
        devices_string += f"\t\t{dev}.wait_for_connection()\n"
        devices_string += f"\t\tconfig = {config}\n"
        for k, v in extra_config.items():
            devices_string += f'\t\tconfig["{k}"] = {v}\n'
        devices_string += f"\t\tconfigs = {dev}.configure(config)[1]\n"
        devices_string += f'\t\tdevice_config["{dev}"] = {{"settings": {{}}}}\n'
        devices_string += f'\t\tdevice_config["{dev}"]["settings"].update(helper_functions.simplify_configs_dict(configs))\n'
        devices_string += f'\t\tdevice_config["{dev}"]["settings"].update(settings)\n'
        devices_string += f'\t\tdevice_config["{dev}"].update(additional_info)\n'
        devices_string += f'\t\tdevs.update({{"{dev}": {dev}}})\n'
        if device.name in device_handling.local_packages:
            device_import_string += f'sys.path.append(r"{device_handling.local_package_paths[device.name]}")\n'
        device_import_string += f"from nomad_camels_driver_{device.name}.{device.name}_ophyd import {classname}\n"
        additional_string_devices += device.get_additional_string()
        # For each device execute the get_opyd_and_py_file_contents from the helper_functions
        # This adds the .pya and .py files to the metadata dictionary md
        read_device_drivers_string += f"\tmd = helper_functions.get_opyd_and_py_file_contents({classname}, md, '{dev}')\n"

    # finishing up the device initialization
    devices_string += '\t\tprint("devices connected")\n'
    devices_string += f'\t\tmd = {{"devices": device_config}}\n'

    # the plots are created
    plot_string, plotting = plot_creator(protocol.plots, multi_stream=True)
    if protocol.flyer_data:
        plot_string += "\n\n"
        plot_string += flyer_creator(protocol.flyer_data)

    # everything is put together for the complete protocol-string
    protocol_string: str = "import sys\n"
    protocol_string += (
        f'sys.path.append(r"{os.path.dirname(variables_handling.CAMELS_path)}")\n'
    )
    protocol_string += f'sys.path.append(r"{os.path.dirname(variables_handling.CAMELS_path)}/nomad_camels")\n'
    protocol_string += (
        f'sys.path.append(r"{variables_handling.device_driver_path}")\n\n'
    )
    protocol_string += standard_string
    protocol_string += f"{variable_string}\n\n"
    protocol_string += device_import_string
    protocol_string += protocol.get_outer_string()
    protocol_string += protocol.get_plan_string()
    protocol_string += plot_string
    protocol_string += protocol.get_add_main_string()
    protocol_string += protocol.get_live_interaction_string()
    protocol_string += standard_run_string

    # setting up the progress bar
    protocol_string += f'\tprotocol_step_information["total_protocol_steps"] = {protocol.get_total_steps()}\n'
    protocol_string += additional_string_devices

    # add user / sample to metadata
    sampledata = sampledata or {"name": "default_sample"}
    userdata = userdata or {"name": "default_user"}
    protocol_string += user_sample_string(userdata, sampledata)
    protocol_string += f'\tmd["session_name"] = session_name\n'
    protocol_string += f'\tmd["protocol_overview"] = """{protocol.get_short_string().encode("unicode_escape").decode()}"""\n'
    protocol_string += f'\tmd["description"] = {repr(protocol.description)}\n'
    protocol_string += f'\tmd["measurement_tags"] = {protocol.tags}\n'
    protocol_string += (
        f'\tmd["measurement_description"] = {repr(protocol.measurement_description)}\n'
    )

    protocol_string += f"\ttry:\n"
    protocol_string += f'\t\twith open("{cprot_path}", "r", encoding="utf-8") as f:\n'
    protocol_string += '\t\t\tmd["protocol_json"] = f.read()\n'
    protocol_string += "\texcept FileNotFoundError:\n"
    protocol_string += "\t\tprint('Could not find protocol configuration file, information will be missing in data.')\n"

    # reading the file itself and adding it to the metadata
    protocol_string += '\twith open(__file__, "r", encoding="utf-8") as f:\n'
    protocol_string += '\t\tmd["python_script"] = f.read()\n'
    protocol_string += read_device_drivers_string
    protocol_string += '\tmd["variables"] = namespace\n'
    # protocol_string += '\tmd["plot_data"] = plot_data\n'

    # adding uid to RunEngine, calling the plan
    protocol_string += '\tsubscription_uid = RE.subscribe(uid_collector, "start")\n'
    protocol_string += f"\ttry:\n"
    if protocol.flyer_data:
        protocol_string += f"\t\tflyers = create_flyers(devs)\n"
        protocol_string += f"\t\tRE(fly_during_wrapper({protocol.name}_plan(devs, md=md, runEngine=RE), flyers))\n"
    else:
        protocol_string += f"\t\tRE({protocol.name}_plan(devs, md=md, runEngine=RE))\n"
    protocol_string += "\tfinally:\n"
    protocol_string += """
        if proxy:
            proxy.stop()  
        if dispatcher:
            dispatcher.unsubscribe_all()
        if publisher_subscription:
            RE.unsubscribe(publisher_subscription)\n"""
    protocol_string += "\t\tRE.unsubscribe(subscription_uid)\n"
    protocol_string += "\t\tfor window in live_windows:\n"
    protocol_string += "\t\t\twindow.close()\n"

    # wait for RunEngine to finish, then save the data
    save_string = "\t\tif uids:\n"
    save_string += "\t\t\truns = catalog[tuple(uids)]\n"
    save_string += f"\t\t\thelper_functions.export_function(runs, save_path, {not protocol.h5_during_run}, new_file_each=new_file_each_run, plot_data=plots, do_nexus_output=do_nexus_output)\n"
    if protocol.h5_during_run:
        save_string += "\t\tRE.unsubscribe(subscription_rr)\n"

    protocol_string += "\n\ndef ending_steps(runEngine, devs):\n"
    if protocol.use_end_protocol:
        protocol_string += sub_protocol_string(
            protocol_path=protocol.end_protocol, n_tabs=1
        )
    else:
        protocol_string += "\tyield from bps.checkpoint()\n"

    protocol_string += standard_start_string

    # checking for databroker catalog, using temp if not available
    protocol_string += "\ttry:\n"
    protocol_string += f'\t\tcatalog = databroker.catalog["{catalog}"]\n'
    protocol_string += "\texcept KeyError:\n"
    protocol_string += "\t\timport warnings\n"
    protocol_string += '\t\twarnings.warn("Could not find databroker catalog, using temporary catalog. If data is not transferred, it might get lost.")\n'
    protocol_string += "\t\tcatalog = databroker.temp().v2\n"
    protocol_string += "\tRE.subscribe(catalog.v1.insert)\n\n"

    # progress bar setup
    protocol_string += "\tfrom nomad_camels.utility import tqdm_progress_bar\n"
    protocol_string += (
        f"\ttqdm_bar = tqdm_progress_bar.ProgressBar({protocol.get_total_steps()})\n\n"
    )
    protocol_string += (
        '\tprotocol_step_information["protocol_stepper_signal"] = tqdm_bar\n'
    )

    # all the devices and the actual run are in a try-block
    protocol_string += "\tdevs = {}\n\tdevice_config = {}\n\ttry:\n"
    protocol_string += devices_string
    if protocol.h5_during_run:
        protocol_string += "\t\trr = RunRouter([lambda x, y: helper_functions.saving_function(x, y, save_path, new_file_each_run, plots, do_nexus_output)])\n"
        protocol_string += "\t\tsubscription_rr = RE.subscribe(rr)\n"
    protocol_string += standard_start_string2
    protocol_string += standard_final_string
    protocol_string += final_string
    protocol_string += save_string
    protocol_string += standard_start_string3
    protocol_string = protocol_string.expandtabs(4)

    # the string is written to the file
    if not os.path.isdir(os.path.dirname(file_path)):
        os.makedirs(os.path.dirname(file_path))
    with open(file_path, "w", encoding="utf-8") as file:
        file.write(protocol_string)

    variables_handling.read_channel_names = read_channel_names_old
    variables_handling.read_channel_sets = read_channel_sets_old


def user_sample_string(userdata, sampledata):
    """Returns the string adding userdata and sampledata to the md.

    Parameters
    ----------
    userdata : dict
        data on the user
    sampledata : dict
        data on the sample
    Returns
    -------
    u_s_string : str
        the string containing the data and adding it to the metadata
    """
    u_s_string = f'\tmd["user"] = {userdata}\n'
    u_s_string += f'\tmd["sample"] = {sampledata}\n'
    return u_s_string


def sub_protocol_string(
    protocol_path,
    n_tabs=1,
    variables_in=None,
    variables_out=None,
    data_output="sub-stream",
):
    """Overwrites the signal for the progressbar and the number of steps in
    the subprotocol's module. Evaluates the input variables, then writes
    them into the subprotocol's namespace and starts the subprotocol's
    _plan_inner function. Afterwards the output variables are written to the
    main namespace."""
    tabs = "\t" * n_tabs
    build_from_path(protocol_path)
    prot_name = os.path.basename(protocol_path)[:-6]
    protocol_string = (
        f"{tabs}{prot_name}_mod.protocol_step_information = protocol_step_information\n"
    )
    variables_in = variables_in or {"Variable": [], "Value": []}
    variables_out = variables_out or {"Variable": [], "Write to name": []}
    for i, var in enumerate(variables_in["Variable"]):
        protocol_string += (
            f'{tabs}{prot_name}_mod.{var} = eva.eval("{variables_in["Value"][i]}")\n'
        )
        protocol_string += f'{tabs}{prot_name}_mod.namespace["{var}"] = eva.eval("{variables_in["Value"][i]}")\n'
    protocol_string += (
        f"{tabs}{prot_name}_eva = Evaluator(namespace={prot_name}_mod.namespace)\n"
    )
    protocol_string += (
        f"{tabs}sub_eva_{prot_name} = runEngine.subscribe({prot_name}_eva)\n"
    )
    stream = prot_name
    if data_output == "main stream":
        stream = "primary"
    protocol_string += f'{tabs}yield from {prot_name}_mod.{prot_name}_plan_inner(devs, "{stream}", runEngine)\n'
    for i, var in enumerate(variables_out["Variable"]):
        protocol_string += f'{tabs}namespace["{variables_out["Write to name"][i]}"] = {prot_name}_mod.namespace["{var}"]\n'
    protocol_string += f"{tabs}runEngine.unsubscribe(sub_eva_{prot_name})\n"
    return protocol_string


def import_protocol_string(protocol_path, n_tabs=0):
    """Imports the subprotocol as <protocol_name>_mod."""
    tabs = "\t" * n_tabs
    prot_name = os.path.basename(protocol_path)[:-6]
    py_file = f"{protocol_path[:-6]}.py"
    if not os.path.isfile(py_file):
        sub_protocol = load_save_functions.load_protocol(protocol_path)
        build_protocol(sub_protocol, py_file)
    outer_string = f'{tabs}spec = importlib.util.spec_from_file_location("{prot_name}", "{py_file}")\n'
    outer_string += f"{tabs}{prot_name}_mod = importlib.util.module_from_spec(spec)\n"
    outer_string += f"{tabs}sys.modules[spec.name] = {prot_name}_mod\n"
    outer_string += f"{tabs}spec.loader.exec_module({prot_name}_mod)\n"
    return outer_string


def make_plots_string_of_protocol(
    protocol_path, use_own_plots=True, data_output="sub-stream", n_tabs=1
):
    """Creates the string to add the plots of the protocol to the main protocol.

    Parameters
    ----------
    protocol_path : str
        The path to the protocol that should be built.
    Returns
    -------
    plot_string : str
        The string that adds the plots of the protocol to the main protocol.
    """
    from nomad_camels.bluesky_handling import builder_helper_functions

    tabs = "\t" * n_tabs
    prot_name = os.path.basename(protocol_path)[:-6]
    plot_string = ""
    if use_own_plots:
        stream = f'"{prot_name}"'
        if data_output == "main stream":
            stream = '"primary"'
        plot_string += builder_helper_functions.get_plot_add_string(
            prot_name, stream, True, n_tabs
        )
    plot_string += f'{tabs}returner["{prot_name}_steps"] = {prot_name}_mod.steps_add_main(RE, devs)\n'
    return plot_string<|MERGE_RESOLUTION|>--- conflicted
+++ resolved
@@ -226,11 +226,8 @@
     variable_string += "all_fits = {}\n"
     variable_string += "plots = []\n"
     variable_string += "plots_plotly = []\n"
-<<<<<<< HEAD
     variable_string += "flyers = []\n"
-=======
     variable_string += "web_ports = []\n"
->>>>>>> b334fba0
     variable_string += "boxes = {}\n"
     variable_string += "live_windows = []\n"
     variable_string += "app = None\n"
