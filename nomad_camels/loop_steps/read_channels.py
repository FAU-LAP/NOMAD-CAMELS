--- conflicted
+++ resolved
@@ -233,77 +233,11 @@
 
     def update_step_config(self):
         """ """
-<<<<<<< HEAD
         info = self.read_table.get_info()
         self.loop_step.channel_list = info["channel"]
         read_variables = self.checkBox_read_variables.isChecked()
         self.loop_step.skip_failed = info["ignore failed"]
         self.loop_step.read_variables = read_variables
-=======
-        self.loop_step.channel_list = self.read_table.get_info()["channel"]
-        self.loop_step.read_variables = self.checkBox_read_variables.isChecked()
-        # self.lineEdit_search.clear()
-        # self.build_channels_table()
-        # self.loop_step.channel_list = []
-        # for i in range(self.tableWidget_channels.rowCount()):
-        #     if self.tableWidget_channels.item(i, 0).checkState() > 0:
-        #         name = self.tableWidget_channels.item(i, 1).text()
-        #         self.loop_step.channel_list.append(name)
-
-    def table_check_changed(self, pos):
-        """If a checkbox inside the table is clicked, the value is
-        stored into the loopstep.
-
-        Parameters
-        ----------
-        pos :
-
-
-        Returns
-        -------
-
-        """
-        r = pos.row()
-        c = pos.column()
-        if c == 0:
-            name = self.tableWidget_channels.item(r, 1).text()
-            if (
-                self.tableWidget_channels.item(r, c).checkState()
-                != Qt.CheckState.Unchecked
-            ):
-                self.loop_step.channel_list.append(name)
-                self.loop_step.channel_list = list(set(self.loop_step.channel_list))
-            elif name in self.loop_step.channel_list:
-                self.loop_step.channel_list.remove(name)
-            self.loop_step.update_used_devices()
-
-    def build_channels_table(self):
-        """This creates the table for all channels."""
-        self.tableWidget_channels.clear()
-        self.tableWidget_channels.setColumnCount(2)
-        self.tableWidget_channels.setRowCount(0)
-        self.tableWidget_channels.setHorizontalHeaderLabels(["read", "channel name"])
-        searchtext = self.lineEdit_search.text()
-        n = 0
-        for i, channel in enumerate(
-            sorted(variables_handling.get_channels(), key=lambda x: x.lower())
-        ):
-            if searchtext not in channel:
-                continue
-            self.tableWidget_channels.setRowCount(n + 1)
-            item = QTableWidgetItem()
-            item.setFlags(Qt.ItemIsUserCheckable | Qt.ItemIsEnabled)
-            if channel in self.loop_step.channel_list:
-                item.setCheckState(Qt.CheckState.Checked)
-            else:
-                item.setCheckState(Qt.CheckState.Unchecked)
-            self.tableWidget_channels.setItem(n, 0, item)
-            item = QTableWidgetItem(channel)
-            item.setFlags(item.flags() ^ Qt.ItemIsEditable)
-            self.tableWidget_channels.setItem(n, 1, item)
-            n += 1
-        self.tableWidget_channels.resizeColumnsToContents()
->>>>>>> 553171de
 
 
 class Trigger_Channels_Step(Loop_Step):
