# -*- coding: utf-8 -*-

################################################################################
## Form generated from reading UI file 'mainWindow_v2.ui'
##
## Created by: Qt User Interface Compiler version 6.5.2
##
## WARNING! All changes made in this file will be lost when recompiling UI file!
################################################################################

from PySide6.QtCore import (QCoreApplication, QDate, QDateTime, QLocale,
    QMetaObject, QObject, QPoint, QRect,
    QSize, QTime, QUrl, Qt)
from PySide6.QtGui import (QAction, QBrush, QColor, QConicalGradient,
    QCursor, QFont, QFontDatabase, QGradient,
    QIcon, QImage, QKeySequence, QLinearGradient,
    QPainter, QPalette, QPixmap, QRadialGradient,
    QTransform)
from PySide6.QtWidgets import (QApplication, QCheckBox, QComboBox, QFrame,
    QGridLayout, QHBoxLayout, QLabel, QLineEdit,
    QMainWindow, QMenu, QMenuBar, QProgressBar,
    QPushButton, QSizePolicy, QSpacerItem, QSplitter,
    QStatusBar, QVBoxLayout, QWidget)

from nomad_camels.ui_widgets.console_redirect import Console_TextEdit

class Ui_MainWindow(object):
    def setupUi(self, MainWindow):
        if not MainWindow.objectName():
            MainWindow.setObjectName(u"MainWindow")
<<<<<<< HEAD
        MainWindow.resize(1062, 370)
=======
        MainWindow.resize(1149, 616)
>>>>>>> 24e82062
        self.actionPresets = QAction(MainWindow)
        self.actionPresets.setObjectName(u"actionPresets")
        self.actionOptions = QAction(MainWindow)
        self.actionOptions.setObjectName(u"actionOptions")
        self.actionSave_Device_Preset_As = QAction(MainWindow)
        self.actionSave_Device_Preset_As.setObjectName(u"actionSave_Device_Preset_As")
        self.actionLoad = QAction(MainWindow)
        self.actionLoad.setObjectName(u"actionLoad")
        self.actionMeasurement_Presets = QAction(MainWindow)
        self.actionMeasurement_Presets.setObjectName(u"actionMeasurement_Presets")
        self.actionSave_Preset = QAction(MainWindow)
        self.actionSave_Preset.setObjectName(u"actionSave_Preset")
        self.actionOpen_Backup_Device_Preset = QAction(MainWindow)
        self.actionOpen_Backup_Device_Preset.setObjectName(u"actionOpen_Backup_Device_Preset")
        self.actionLoad_Backup_Preset = QAction(MainWindow)
        self.actionLoad_Backup_Preset.setObjectName(u"actionLoad_Backup_Preset")
        self.actionAutosave_on_closing = QAction(MainWindow)
        self.actionAutosave_on_closing.setObjectName(u"actionAutosave_on_closing")
        self.actionAutosave_on_closing.setCheckable(True)
        self.actionUpdate_CAMELS = QAction(MainWindow)
        self.actionUpdate_CAMELS.setObjectName(u"actionUpdate_CAMELS")
        self.actionDark_Mode = QAction(MainWindow)
        self.actionDark_Mode.setObjectName(u"actionDark_Mode")
        self.actionDark_Mode.setCheckable(True)
        self.actionUndo = QAction(MainWindow)
        self.actionUndo.setObjectName(u"actionUndo")
        self.actionRedo = QAction(MainWindow)
        self.actionRedo.setObjectName(u"actionRedo")
        self.actionSettings = QAction(MainWindow)
        self.actionSettings.setObjectName(u"actionSettings")
        self.actionIOC_Builder = QAction(MainWindow)
        self.actionIOC_Builder.setObjectName(u"actionIOC_Builder")
        self.actionNew_Device_Preset_2 = QAction(MainWindow)
        self.actionNew_Device_Preset_2.setObjectName(u"actionNew_Device_Preset_2")
        self.actionSave_Device_Preset = QAction(MainWindow)
        self.actionSave_Device_Preset.setObjectName(u"actionSave_Device_Preset")
        self.actionSave_Preset_As = QAction(MainWindow)
        self.actionSave_Preset_As.setObjectName(u"actionSave_Preset_As")
        self.actionNew_Preset = QAction(MainWindow)
        self.actionNew_Preset.setObjectName(u"actionNew_Preset")
        self.actionNew_Device_Preset = QAction(MainWindow)
        self.actionNew_Device_Preset.setObjectName(u"actionNew_Device_Preset")
        self.actionDocumentation = QAction(MainWindow)
        self.actionDocumentation.setObjectName(u"actionDocumentation")
        self.actionReport_Bug = QAction(MainWindow)
        self.actionReport_Bug.setObjectName(u"actionReport_Bug")
        self.action_driver_builder = QAction(MainWindow)
        self.action_driver_builder.setObjectName(u"action_driver_builder")
        self.actionEPICS_driver_builder = QAction(MainWindow)
        self.actionEPICS_driver_builder.setObjectName(u"actionEPICS_driver_builder")
        self.actionExport_from_databroker = QAction(MainWindow)
        self.actionExport_from_databroker.setObjectName(u"actionExport_from_databroker")
        self.actionManage_Extensions = QAction(MainWindow)
        self.actionManage_Extensions.setObjectName(u"actionManage_Extensions")
        self.centralwidget = QWidget(MainWindow)
        self.centralwidget.setObjectName(u"centralwidget")
        self.gridLayout_5 = QGridLayout(self.centralwidget)
        self.gridLayout_5.setObjectName(u"gridLayout_5")
        self.textEdit_console_output = Console_TextEdit(self.centralwidget)
        self.textEdit_console_output.setObjectName(u"textEdit_console_output")
        self.textEdit_console_output.setMaximumSize(QSize(400, 16777215))
        self.textEdit_console_output.setTextInteractionFlags(Qt.TextSelectableByKeyboard|Qt.TextSelectableByMouse)

        self.gridLayout_5.addWidget(self.textEdit_console_output, 6, 9, 2, 3)

        self.pushButton_clear_log = QPushButton(self.centralwidget)
        self.pushButton_clear_log.setObjectName(u"pushButton_clear_log")
        self.pushButton_clear_log.setStyleSheet(u"QPushButton {\n"
"        background-color: #2a4cdf;\n"
"        color: white;\n"
"        border: none;\n"
"        padding: 2px 10px;\n"
"        text-align: center;\n"
"        text-decoration: none;\n"
"        font-size: 12px;\n"
"        margin: 2px 2px;\n"
"        border-radius: 6px;\n"
"        font-weight: bold;\n"
"    }\n"
"\n"
"    QPushButton:hover {\n"
"        background-color: #1a3cbf;\n"
"    }")

        self.gridLayout_5.addWidget(self.pushButton_clear_log, 8, 9, 1, 2)

        self.pushButton_stop = QPushButton(self.centralwidget)
        self.pushButton_stop.setObjectName(u"pushButton_stop")
        self.pushButton_stop.setEnabled(False)
        self.pushButton_stop.setMaximumSize(QSize(130, 16777215))
        self.pushButton_stop.setStyleSheet(u"QPushButton {\n"
"                background-color: #E60000; \n"
"                color: white; \n"
"                                border: none; \n"
"                                padding: 2px 10px; \n"
"                                text-align: center; \n"
"                                text-decoration: none; \n"
"                                font-size: 13px; \n"
"                                margin: 2px 2px; \n"
"                                border-radius: 6px;\n"
"								font-weight: bold;\n"
"                            }\n"
"\n"
"            QPushButton:hover {\n"
"                background-color: #B22222;\n"
"            }\n"
"QPushButton:disabled {\n"
"        background-color: #808080;\n"
"    }")

        self.gridLayout_5.addWidget(self.pushButton_stop, 4, 11, 1, 1)

        self.progressBar_protocols = QProgressBar(self.centralwidget)
        self.progressBar_protocols.setObjectName(u"progressBar_protocols")
        self.progressBar_protocols.setMaximumSize(QSize(400, 16777215))
        self.progressBar_protocols.setValue(0)

        self.gridLayout_5.addWidget(self.progressBar_protocols, 5, 9, 1, 3)

        self.label_logo = QLabel(self.centralwidget)
        self.label_logo.setObjectName(u"label_logo")
        self.label_logo.setMaximumSize(QSize(16777215, 70))
        self.label_logo.setPixmap(QPixmap(u"../graphics/camels_horizontal.png"))
        self.label_logo.setAlignment(Qt.AlignRight|Qt.AlignTrailing|Qt.AlignVCenter)

        self.gridLayout_5.addWidget(self.label_logo, 9, 9, 1, 3)

<<<<<<< HEAD
        self.widget = QWidget(self.centralwidget)
        self.widget.setObjectName(u"widget")
        self.widget.setMaximumSize(QSize(16777215, 50))
        self.gridLayout_6 = QGridLayout(self.widget)
=======
        self.pushButton_close_plots = QPushButton(self.centralwidget)
        self.pushButton_close_plots.setObjectName(u"pushButton_close_plots")

        self.gridLayout_5.addWidget(self.pushButton_close_plots, 8, 11, 1, 1)

        self.pushButton_clear_log = QPushButton(self.centralwidget)
        self.pushButton_clear_log.setObjectName(u"pushButton_clear_log")

        self.gridLayout_5.addWidget(self.pushButton_clear_log, 8, 9, 1, 2)

        self.menu_widget = QWidget(self.centralwidget)
        self.menu_widget.setObjectName(u"menu_widget")
        self.menu_widget.setMaximumSize(QSize(16777215, 60))
        self.gridLayout_6 = QGridLayout(self.menu_widget)
>>>>>>> 24e82062
        self.gridLayout_6.setObjectName(u"gridLayout_6")
        self.gridLayout_6.setContentsMargins(0, 0, 0, 0)
        self.pushButton_manage_instr = QPushButton(self.menu_widget)
        self.pushButton_manage_instr.setObjectName(u"pushButton_manage_instr")
        self.pushButton_manage_instr.setMaximumSize(QSize(150, 16777215))
        font = QFont()
        font.setBold(True)
        font.setUnderline(False)
        font.setStrikeOut(False)
        self.pushButton_manage_instr.setFont(font)
        self.pushButton_manage_instr.setStyleSheet(u"QPushButton {\n"
"        background-color: #2a4cdf;\n"
"        color: white;\n"
"        border: none;\n"
"        padding: 2px 10px;\n"
"        text-align: center;\n"
"        text-decoration: none;\n"
"        font-size: 15px;\n"
"        margin: 2px 2px;\n"
"        border-radius: 6px;\n"
"        font-weight: bold;\n"
"    }\n"
"\n"
"    QPushButton:hover {\n"
"        background-color: #1a3cbf;\n"
"    }")

        self.gridLayout_6.addWidget(self.pushButton_manage_instr, 0, 0, 1, 1)

        self.line_2 = QFrame(self.menu_widget)
        self.line_2.setObjectName(u"line_2")
        self.line_2.setFrameShape(QFrame.VLine)
        self.line_2.setFrameShadow(QFrame.Sunken)

        self.gridLayout_6.addWidget(self.line_2, 0, 13, 1, 1)

        self.line = QFrame(self.menu_widget)
        self.line.setObjectName(u"line")
        self.line.setFrameShape(QFrame.VLine)
        self.line.setFrameShadow(QFrame.Sunken)

        self.gridLayout_6.addWidget(self.line, 0, 8, 1, 1)

        self.comboBox_user_type = QComboBox(self.menu_widget)
        self.comboBox_user_type.setObjectName(u"comboBox_user_type")
        self.comboBox_user_type.setMaximumSize(QSize(110, 16777215))

        self.gridLayout_6.addWidget(self.comboBox_user_type, 0, 1, 1, 1)

<<<<<<< HEAD
        self.widget_4 = QWidget(self.widget)
        self.widget_4.setObjectName(u"widget_4")
        self.gridLayout_7 = QGridLayout(self.widget_4)
        self.gridLayout_7.setObjectName(u"gridLayout_7")
        self.gridLayout_7.setContentsMargins(0, 0, 0, 0)
        self.pushButton_editSampleInfo = QPushButton(self.widget_4)
        self.pushButton_editSampleInfo.setObjectName(u"pushButton_editSampleInfo")
        self.pushButton_editSampleInfo.setFont(font)
        self.pushButton_editSampleInfo.setStyleSheet(u"QPushButton {\n"
"        background-color: #2a4cdf;\n"
"        color: white;\n"
"        border: none;\n"
"        padding: 2px 10px;\n"
"        text-align: center;\n"
"        text-decoration: none;\n"
"        font-size: 11px;\n"
"        margin: 2px 2px;\n"
"        border-radius: 6px;\n"
"        font-weight: bold;\n"
"    }\n"
"\n"
"    QPushButton:hover {\n"
"        background-color: #1a3cbf;\n"
"    }")
=======
        self.sample_widget = QWidget(self.menu_widget)
        self.sample_widget.setObjectName(u"sample_widget")
        self.verticalLayout_2 = QVBoxLayout(self.sample_widget)
        self.verticalLayout_2.setSpacing(0)
        self.verticalLayout_2.setObjectName(u"verticalLayout_2")
        self.verticalLayout_2.setContentsMargins(0, 0, 0, 0)
        self.sample_widget_default = QWidget(self.sample_widget)
        self.sample_widget_default.setObjectName(u"sample_widget_default")
        self.horizontalLayout_4 = QHBoxLayout(self.sample_widget_default)
        self.horizontalLayout_4.setObjectName(u"horizontalLayout_4")
        self.horizontalLayout_4.setContentsMargins(0, 3, 0, 3)
        self.comboBox_sample = QComboBox(self.sample_widget_default)
        self.comboBox_sample.setObjectName(u"comboBox_sample")
        font1 = QFont()
        font1.setPointSize(10)
        self.comboBox_sample.setFont(font1)
>>>>>>> 24e82062

        self.horizontalLayout_4.addWidget(self.comboBox_sample)

<<<<<<< HEAD
        self.pushButton_nomad_sample = QPushButton(self.widget_4)
        self.pushButton_nomad_sample.setObjectName(u"pushButton_nomad_sample")
        self.pushButton_nomad_sample.setFont(font)
        self.pushButton_nomad_sample.setStyleSheet(u"QPushButton {\n"
"        background-color: #2a4cdf;\n"
"        color: white;\n"
"        border: none;\n"
"        padding: 2px 10px;\n"
"        text-align: center;\n"
"        text-decoration: none;\n"
"        font-size: 12px;\n"
"        margin: 2px 2px;\n"
"        border-radius: 6px;\n"
"        font-weight: bold;\n"
"    }\n"
"\n"
"    QPushButton:hover {\n"
"        background-color: #1a3cbf;\n"
"    }")
=======
        self.pushButton_editSampleInfo = QPushButton(self.sample_widget_default)
        self.pushButton_editSampleInfo.setObjectName(u"pushButton_editSampleInfo")
        self.pushButton_editSampleInfo.setFont(font1)
>>>>>>> 24e82062

        self.horizontalLayout_4.addWidget(self.pushButton_editSampleInfo)

<<<<<<< HEAD
        self.comboBox_sample = QComboBox(self.widget_4)
        self.comboBox_sample.setObjectName(u"comboBox_sample")
        font1 = QFont()
        font1.setPointSize(10)
        self.comboBox_sample.setFont(font1)
=======
>>>>>>> 24e82062

        self.verticalLayout_2.addWidget(self.sample_widget_default)

        self.sample_widget_nomad = QWidget(self.sample_widget)
        self.sample_widget_nomad.setObjectName(u"sample_widget_nomad")
        self.horizontalLayout_3 = QHBoxLayout(self.sample_widget_nomad)
        self.horizontalLayout_3.setObjectName(u"horizontalLayout_3")
        self.horizontalLayout_3.setContentsMargins(0, 3, 0, 3)
        self.checkBox_use_nomad_sample = QCheckBox(self.sample_widget_nomad)
        self.checkBox_use_nomad_sample.setObjectName(u"checkBox_use_nomad_sample")

        self.horizontalLayout_3.addWidget(self.checkBox_use_nomad_sample)

        self.pushButton_nomad_sample = QPushButton(self.sample_widget_nomad)
        self.pushButton_nomad_sample.setObjectName(u"pushButton_nomad_sample")
        self.pushButton_nomad_sample.setFont(font1)

        self.horizontalLayout_3.addWidget(self.pushButton_nomad_sample)


        self.verticalLayout_2.addWidget(self.sample_widget_nomad)


        self.gridLayout_6.addWidget(self.sample_widget, 0, 10, 1, 1)

        self.session_upload_widget = QWidget(self.menu_widget)
        self.session_upload_widget.setObjectName(u"session_upload_widget")
        self.verticalLayout_3 = QVBoxLayout(self.session_upload_widget)
        self.verticalLayout_3.setSpacing(0)
        self.verticalLayout_3.setObjectName(u"verticalLayout_3")
        self.verticalLayout_3.setContentsMargins(0, 0, 0, 0)
        self.nomad_upload_widget = QWidget(self.session_upload_widget)
        self.nomad_upload_widget.setObjectName(u"nomad_upload_widget")
        self.horizontalLayout_6 = QHBoxLayout(self.nomad_upload_widget)
        self.horizontalLayout_6.setObjectName(u"horizontalLayout_6")
        self.horizontalLayout_6.setContentsMargins(0, 3, 0, 3)
        self.label_nomad_upload = QLabel(self.nomad_upload_widget)
        self.label_nomad_upload.setObjectName(u"label_nomad_upload")
        font2 = QFont()
        font2.setPointSize(10)
        font2.setBold(True)
        self.label_nomad_upload.setFont(font2)

        self.horizontalLayout_6.addWidget(self.label_nomad_upload)

        self.comboBox_upload_type = QComboBox(self.nomad_upload_widget)
        self.comboBox_upload_type.setObjectName(u"comboBox_upload_type")

        self.horizontalLayout_6.addWidget(self.comboBox_upload_type)

        self.comboBox_upload_choice = QComboBox(self.nomad_upload_widget)
        self.comboBox_upload_choice.setObjectName(u"comboBox_upload_choice")

        self.horizontalLayout_6.addWidget(self.comboBox_upload_choice)


        self.verticalLayout_3.addWidget(self.nomad_upload_widget)

        self.session_widget = QWidget(self.session_upload_widget)
        self.session_widget.setObjectName(u"session_widget")
        self.horizontalLayout_5 = QHBoxLayout(self.session_widget)
        self.horizontalLayout_5.setObjectName(u"horizontalLayout_5")
        self.horizontalLayout_5.setContentsMargins(0, 3, 0, 3)
        self.label_4 = QLabel(self.session_widget)
        self.label_4.setObjectName(u"label_4")
        self.label_4.setMaximumSize(QSize(1500000, 16777215))
        self.label_4.setFont(font2)
        self.label_4.setAlignment(Qt.AlignRight|Qt.AlignTrailing|Qt.AlignVCenter)

        self.horizontalLayout_5.addWidget(self.label_4)

        self.lineEdit_session = QLineEdit(self.session_widget)
        self.lineEdit_session.setObjectName(u"lineEdit_session")

        self.horizontalLayout_5.addWidget(self.lineEdit_session)


        self.verticalLayout_3.addWidget(self.session_widget)


        self.gridLayout_6.addWidget(self.session_upload_widget, 0, 15, 1, 1)

        self.user_widget = QWidget(self.menu_widget)
        self.user_widget.setObjectName(u"user_widget")
        self.verticalLayout = QVBoxLayout(self.user_widget)
        self.verticalLayout.setSpacing(0)
        self.verticalLayout.setObjectName(u"verticalLayout")
        self.verticalLayout.setContentsMargins(0, 0, 0, 0)
        self.user_widget_default = QWidget(self.user_widget)
        self.user_widget_default.setObjectName(u"user_widget_default")
        self.horizontalLayout = QHBoxLayout(self.user_widget_default)
        self.horizontalLayout.setObjectName(u"horizontalLayout")
        self.horizontalLayout.setContentsMargins(0, 3, 0, 3)
        self.comboBox_user = QComboBox(self.user_widget_default)
        self.comboBox_user.setObjectName(u"comboBox_user")
        self.comboBox_user.setFont(font1)

        self.horizontalLayout.addWidget(self.comboBox_user)

<<<<<<< HEAD
        self.widget_5 = QWidget(self.widget)
        self.widget_5.setObjectName(u"widget_5")
        self.gridLayout_8 = QGridLayout(self.widget_5)
        self.gridLayout_8.setObjectName(u"gridLayout_8")
        self.gridLayout_8.setContentsMargins(0, 0, 0, 0)
        self.comboBox_user = QComboBox(self.widget_5)
        self.comboBox_user.setObjectName(u"comboBox_user")
        self.comboBox_user.setFont(font1)
=======
        self.pushButton_editUserInfo = QPushButton(self.user_widget_default)
        self.pushButton_editUserInfo.setObjectName(u"pushButton_editUserInfo")
        self.pushButton_editUserInfo.setFont(font1)

        self.horizontalLayout.addWidget(self.pushButton_editUserInfo)

>>>>>>> 24e82062

        self.verticalLayout.addWidget(self.user_widget_default)

        self.user_widget_nomad = QWidget(self.user_widget)
        self.user_widget_nomad.setObjectName(u"user_widget_nomad")
        self.horizontalLayout_2 = QHBoxLayout(self.user_widget_nomad)
        self.horizontalLayout_2.setObjectName(u"horizontalLayout_2")
        self.horizontalLayout_2.setContentsMargins(0, 3, 0, 3)
        self.label_nomad_user = QLabel(self.user_widget_nomad)
        self.label_nomad_user.setObjectName(u"label_nomad_user")
        self.label_nomad_user.setFont(font1)

        self.horizontalLayout_2.addWidget(self.label_nomad_user)

        self.pushButton_login_nomad = QPushButton(self.user_widget_nomad)
        self.pushButton_login_nomad.setObjectName(u"pushButton_login_nomad")
        self.pushButton_login_nomad.setFont(font)
        self.pushButton_login_nomad.setStyleSheet(u"QPushButton {\n"
"        background-color: #2a4cdf;\n"
"        color: white;\n"
"        border: none;\n"
"        padding: 2px 10px;\n"
"        text-align: center;\n"
"        text-decoration: none;\n"
"        font-size: 12px;\n"
"        margin: 2px 2px;\n"
"        border-radius: 6px;\n"
"        font-weight: bold;\n"
"    }\n"
"\n"
"    QPushButton:hover {\n"
"        background-color: #1a3cbf;\n"
"    }")

        self.horizontalLayout_2.addWidget(self.pushButton_login_nomad)

        self.pushButton_editUserInfo = QPushButton(self.widget_5)
        self.pushButton_editUserInfo.setObjectName(u"pushButton_editUserInfo")
        self.pushButton_editUserInfo.setFont(font)
        self.pushButton_editUserInfo.setStyleSheet(u"QPushButton {\n"
"        background-color: #2a4cdf;\n"
"        color: white;\n"
"        border: none;\n"
"        padding: 2px 10px;\n"
"        text-align: center;\n"
"        text-decoration: none;\n"
"        font-size: 12px;\n"
"        margin: 2px 2px;\n"
"        border-radius: 6px;\n"
"        font-weight: bold;\n"
"    }\n"
"\n"
"    QPushButton:hover {\n"
"        background-color: #1a3cbf;\n"
"    }")

        self.gridLayout_8.addWidget(self.pushButton_editUserInfo, 0, 1, 1, 1)


        self.verticalLayout.addWidget(self.user_widget_nomad)


        self.gridLayout_6.addWidget(self.user_widget, 0, 2, 1, 1)

        self.label_8 = QLabel(self.menu_widget)
        self.label_8.setObjectName(u"label_8")
        self.label_8.setMaximumSize(QSize(70, 16777215))
        self.label_8.setFont(font2)
        self.label_8.setAlignment(Qt.AlignRight|Qt.AlignTrailing|Qt.AlignVCenter)

        self.gridLayout_6.addWidget(self.label_8, 0, 9, 1, 1)


        self.gridLayout_5.addWidget(self.menu_widget, 1, 2, 1, 10)

        self.widget_2 = QWidget(self.centralwidget)
        self.widget_2.setObjectName(u"widget_2")
        self.gridLayout_3 = QGridLayout(self.widget_2)
        self.gridLayout_3.setSpacing(0)
        self.gridLayout_3.setObjectName(u"gridLayout_3")
        self.gridLayout_3.setContentsMargins(0, 0, 0, 0)
        self.label_no_instruments = QLabel(self.widget_2)
        self.label_no_instruments.setObjectName(u"label_no_instruments")

        self.gridLayout_3.addWidget(self.label_no_instruments, 0, 1, 1, 1)

        self.label_arrow = QLabel(self.widget_2)
        self.label_arrow.setObjectName(u"label_arrow")
        self.label_arrow.setMaximumSize(QSize(120, 16777215))
        self.label_arrow.setAlignment(Qt.AlignCenter)

        self.gridLayout_3.addWidget(self.label_arrow, 0, 0, 1, 1)

        self.main_splitter = QSplitter(self.widget_2)
        self.main_splitter.setObjectName(u"main_splitter")
        self.main_splitter.setOrientation(Qt.Vertical)
        self.manual_widget = QWidget(self.main_splitter)
        self.manual_widget.setObjectName(u"manual_widget")
        self.gridLayout = QGridLayout(self.manual_widget)
        self.gridLayout.setObjectName(u"gridLayout")
        self.horizontalSpacer = QSpacerItem(40, 20, QSizePolicy.Expanding, QSizePolicy.Minimum)

        self.gridLayout.addItem(self.horizontalSpacer, 1, 2, 1, 1)

        self.pushButton_add_manual = QPushButton(self.manual_widget)
        self.pushButton_add_manual.setObjectName(u"pushButton_add_manual")
        sizePolicy = QSizePolicy(QSizePolicy.Fixed, QSizePolicy.Fixed)
        sizePolicy.setHorizontalStretch(0)
        sizePolicy.setVerticalStretch(0)
        sizePolicy.setHeightForWidth(self.pushButton_add_manual.sizePolicy().hasHeightForWidth())
        self.pushButton_add_manual.setSizePolicy(sizePolicy)
        self.pushButton_add_manual.setMinimumSize(QSize(32, 32))
        self.pushButton_add_manual.setMaximumSize(QSize(32, 32))
        font3 = QFont()
        font3.setFamilies([u"Calibri"])
        font3.setBold(True)
        font3.setUnderline(False)
        font3.setStrikeOut(False)
        self.pushButton_add_manual.setFont(font3)
        self.pushButton_add_manual.setStyleSheet(u"QPushButton {\n"
"                                background-color: #4CAF50; \n"
"                                color: white; \n"
"                                border: none; \n"
"                                padding: 0px; \n"
"                                padding-bottom: 5px;\n"
"                                text-align: center; \n"
"                                text-decoration: none; \n"
"                                font-size: 30px; \n"
"                                margin: 2px 2px; \n"
"                                border-radius: 6px;\n"
"								font-weight: bold;\n"
"                            }\n"
"\n"
"                            QPushButton:hover {\n"
"                                background-color: #45a049;\n"
"                            }")

        self.gridLayout.addWidget(self.pushButton_add_manual, 1, 1, 1, 1)

        self.label_2 = QLabel(self.manual_widget)
        self.label_2.setObjectName(u"label_2")
        font4 = QFont()
        font4.setFamilies([u"Calibri"])
        font4.setPointSize(20)
        font4.setBold(True)
        self.label_2.setFont(font4)
        self.label_2.setStyleSheet(u"QLabel {\n"
"	font-family: Calibri;\n"
"	font-size: 20pt;\n"
"	font-weight: bold;\n"
"}")

        self.gridLayout.addWidget(self.label_2, 1, 0, 1, 1)

        self.main_splitter.addWidget(self.manual_widget)
        self.meas_widget = QWidget(self.main_splitter)
        self.meas_widget.setObjectName(u"meas_widget")
        self.gridLayout_2 = QGridLayout(self.meas_widget)
        self.gridLayout_2.setObjectName(u"gridLayout_2")
        self.horizontalSpacer_2 = QSpacerItem(40, 20, QSizePolicy.Expanding, QSizePolicy.Minimum)

        self.gridLayout_2.addItem(self.horizontalSpacer_2, 1, 3, 1, 1)

        self.label_3 = QLabel(self.meas_widget)
        self.label_3.setObjectName(u"label_3")
        self.label_3.setFont(font4)
        self.label_3.setStyleSheet(u"QLabel {\n"
"	font-family: Calibri;\n"
"	font-size: 20pt;\n"
"	font-weight: bold;\n"
"}")

        self.gridLayout_2.addWidget(self.label_3, 1, 0, 1, 1)

        self.pushButton_add_meas = QPushButton(self.meas_widget)
        self.pushButton_add_meas.setObjectName(u"pushButton_add_meas")
        sizePolicy.setHeightForWidth(self.pushButton_add_meas.sizePolicy().hasHeightForWidth())
        self.pushButton_add_meas.setSizePolicy(sizePolicy)
        self.pushButton_add_meas.setMinimumSize(QSize(32, 32))
        self.pushButton_add_meas.setMaximumSize(QSize(32, 32))
        self.pushButton_add_meas.setFont(font3)
        self.pushButton_add_meas.setStyleSheet(u"QPushButton {\n"
"                                background-color: #4CAF50; \n"
"                                color: white; \n"
"                                border: none; \n"
"                                padding: 0px; \n"
"                                padding-bottom: 5px;\n"
"                                text-align: center; \n"
"                                text-decoration: none; \n"
"                                font-size: 30px; \n"
"                                margin: 2px 2px; \n"
"                                border-radius: 6px;\n"
"								font-weight: bold;\n"
"                            }\n"
"\n"
"                            QPushButton:hover {\n"
"                                background-color: #45a049;\n"
"                            }")

        self.gridLayout_2.addWidget(self.pushButton_add_meas, 1, 1, 1, 1)

        self.pushButton_import_protocol = QPushButton(self.meas_widget)
        self.pushButton_import_protocol.setObjectName(u"pushButton_import_protocol")
        sizePolicy.setHeightForWidth(self.pushButton_import_protocol.sizePolicy().hasHeightForWidth())
        self.pushButton_import_protocol.setSizePolicy(sizePolicy)
        self.pushButton_import_protocol.setMinimumSize(QSize(32, 32))
        self.pushButton_import_protocol.setMaximumSize(QSize(60, 32))
        self.pushButton_import_protocol.setStyleSheet(u"QPushButton {\n"
"        background-color: #2a4cdf;\n"
"        color: white;\n"
"        border: none;\n"
"        padding: 2px 10px;\n"
"        text-align: center;\n"
"        text-decoration: none;\n"
"        font-size: 12px;\n"
"        margin: 2px 2px;\n"
"        border-radius: 6px;\n"
"        font-weight: bold;\n"
"    }\n"
"\n"
"    QPushButton:hover {\n"
"        background-color: #1a3cbf;\n"
"    }")

        self.gridLayout_2.addWidget(self.pushButton_import_protocol, 1, 2, 1, 1)

        self.main_splitter.addWidget(self.meas_widget)

        self.gridLayout_3.addWidget(self.main_splitter, 1, 0, 1, 2)


        self.gridLayout_5.addWidget(self.widget_2, 4, 2, 6, 7)

        self.pushButton_pause = QPushButton(self.centralwidget)
        self.pushButton_pause.setObjectName(u"pushButton_pause")
        self.pushButton_pause.setEnabled(False)
        self.pushButton_pause.setMaximumSize(QSize(130, 16777215))
        self.pushButton_pause.setStyleSheet(u"QPushButton {\n"
"        background-color: #FFA500;\n"
"        color: white;\n"
"        border: none;\n"
"        padding: 2px 10px;\n"
"        text-align: center;\n"
"        text-decoration: none;\n"
"        font-size: 13px;\n"
"        margin: 2px 2px;\n"
"        border-radius: 6px;\n"
"        font-weight: bold;\n"
"    }\n"
"\n"
"    QPushButton:hover {\n"
"        background-color: #FF4500;\n"
"    }\n"
"QPushButton:disabled {\n"
"        background-color: #808080;\n"
"    }")

        self.gridLayout_5.addWidget(self.pushButton_pause, 4, 10, 1, 1)

        self.pushButton_resume = QPushButton(self.centralwidget)
        self.pushButton_resume.setObjectName(u"pushButton_resume")
        self.pushButton_resume.setEnabled(False)
        self.pushButton_resume.setMaximumSize(QSize(130, 16777215))
        self.pushButton_resume.setStyleSheet(u"QPushButton {\n"
"                                background-color: #4CAF50; \n"
"                                color: white; \n"
"                                border: none; \n"
"                                padding: 2px 10px; \n"
"                                text-align: center; \n"
"                                text-decoration: none; \n"
"                                font-size: 13px; \n"
"                                margin: 2px 2px; \n"
"                                border-radius: 6px;\n"
"								font-weight: bold;\n"
"                            }\n"
"\n"
"                            QPushButton:hover {\n"
"                                background-color: #45a049;\n"
"                            }\n"
"QPushButton:disabled {\n"
"        background-color: #808080;\n"
"    }")

        self.gridLayout_5.addWidget(self.pushButton_resume, 4, 9, 1, 1)

        self.pushButton_close_plots = QPushButton(self.centralwidget)
        self.pushButton_close_plots.setObjectName(u"pushButton_close_plots")
        self.pushButton_close_plots.setStyleSheet(u"QPushButton {\n"
"        background-color: #2a4cdf;\n"
"        color: white;\n"
"        border: none;\n"
"        padding: 2px 10px;\n"
"        text-align: center;\n"
"        text-decoration: none;\n"
"        font-size: 12px;\n"
"        margin: 2px 2px;\n"
"        border-radius: 6px;\n"
"        font-weight: bold;\n"
"    }\n"
"\n"
"    QPushButton:hover {\n"
"        background-color: #1a3cbf;\n"
"    }")

        self.gridLayout_5.addWidget(self.pushButton_close_plots, 8, 11, 1, 1)

        MainWindow.setCentralWidget(self.centralwidget)
        self.menubar = QMenuBar(MainWindow)
        self.menubar.setObjectName(u"menubar")
<<<<<<< HEAD
        self.menubar.setGeometry(QRect(0, 0, 1062, 22))
=======
        self.menubar.setGeometry(QRect(0, 0, 1149, 21))
>>>>>>> 24e82062
        self.menuFile = QMenu(self.menubar)
        self.menuFile.setObjectName(u"menuFile")
        self.menuHelp = QMenu(self.menubar)
        self.menuHelp.setObjectName(u"menuHelp")
        self.menuTools = QMenu(self.menubar)
        self.menuTools.setObjectName(u"menuTools")
        MainWindow.setMenuBar(self.menubar)
        self.statusbar = QStatusBar(MainWindow)
        self.statusbar.setObjectName(u"statusbar")
        MainWindow.setStatusBar(self.statusbar)

        self.menubar.addAction(self.menuFile.menuAction())
        self.menubar.addAction(self.menuTools.menuAction())
        self.menubar.addAction(self.menuHelp.menuAction())
        self.menuFile.addAction(self.actionNew_Preset)
        self.menuFile.addAction(self.actionSave_Preset)
        self.menuFile.addAction(self.actionSave_Preset_As)
        self.menuFile.addAction(self.actionLoad_Backup_Preset)
        self.menuFile.addSeparator()
        self.menuFile.addAction(self.actionSettings)
        self.menuHelp.addAction(self.actionDocumentation)
        self.menuHelp.addAction(self.actionReport_Bug)
        self.menuTools.addAction(self.actionUpdate_CAMELS)
        self.menuTools.addAction(self.actionExport_from_databroker)
        self.menuTools.addAction(self.action_driver_builder)
        self.menuTools.addAction(self.actionEPICS_driver_builder)
        self.menuTools.addSeparator()
        self.menuTools.addAction(self.actionManage_Extensions)

        self.retranslateUi(MainWindow)

        QMetaObject.connectSlotsByName(MainWindow)
    # setupUi

    def retranslateUi(self, MainWindow):
        MainWindow.setWindowTitle(QCoreApplication.translate("MainWindow", u"MainWindow", None))
        self.actionPresets.setText(QCoreApplication.translate("MainWindow", u"Device-Presets", None))
        self.actionOptions.setText(QCoreApplication.translate("MainWindow", u"Options", None))
        self.actionSave_Device_Preset_As.setText(QCoreApplication.translate("MainWindow", u"Save Device Preset As", None))
        self.actionLoad.setText(QCoreApplication.translate("MainWindow", u"Open", None))
        self.actionMeasurement_Presets.setText(QCoreApplication.translate("MainWindow", u"Measurement-Presets", None))
        self.actionSave_Preset.setText(QCoreApplication.translate("MainWindow", u"Save Preset", None))
        self.actionOpen_Backup_Device_Preset.setText(QCoreApplication.translate("MainWindow", u"Load Backup Device Preset", None))
        self.actionLoad_Backup_Preset.setText(QCoreApplication.translate("MainWindow", u"Load Preset", None))
        self.actionAutosave_on_closing.setText(QCoreApplication.translate("MainWindow", u"Autosave on closing", None))
        self.actionUpdate_CAMELS.setText(QCoreApplication.translate("MainWindow", u"Update NOMAD CAMELS", None))
        self.actionDark_Mode.setText(QCoreApplication.translate("MainWindow", u"Dark Mode", None))
        self.actionUndo.setText(QCoreApplication.translate("MainWindow", u"Undo (ctrl + z)", None))
        self.actionRedo.setText(QCoreApplication.translate("MainWindow", u"Redo (ctrl + y)", None))
        self.actionSettings.setText(QCoreApplication.translate("MainWindow", u"Settings", None))
        self.actionIOC_Builder.setText(QCoreApplication.translate("MainWindow", u"IOC-Builder", None))
        self.actionNew_Device_Preset_2.setText(QCoreApplication.translate("MainWindow", u"New Device Preset", None))
        self.actionSave_Device_Preset.setText(QCoreApplication.translate("MainWindow", u"Save Device Preset", None))
        self.actionSave_Preset_As.setText(QCoreApplication.translate("MainWindow", u"Save Preset As", None))
        self.actionNew_Preset.setText(QCoreApplication.translate("MainWindow", u"New Preset", None))
        self.actionNew_Device_Preset.setText(QCoreApplication.translate("MainWindow", u"New Device Preset", None))
        self.actionDocumentation.setText(QCoreApplication.translate("MainWindow", u"Documentation", None))
        self.actionReport_Bug.setText(QCoreApplication.translate("MainWindow", u"Report Bug", None))
        self.action_driver_builder.setText(QCoreApplication.translate("MainWindow", u"Driver builder", None))
        self.actionEPICS_driver_builder.setText(QCoreApplication.translate("MainWindow", u"EPICS-driver-builder", None))
        self.actionExport_from_databroker.setText(QCoreApplication.translate("MainWindow", u"Export from databroker", None))
<<<<<<< HEAD
        self.pushButton_clear_log.setText(QCoreApplication.translate("MainWindow", u"Clear Log", None))
=======
        self.actionManage_Extensions.setText(QCoreApplication.translate("MainWindow", u"Managa Extensions", None))
        self.pushButton_resume.setText(QCoreApplication.translate("MainWindow", u"Resume", None))
>>>>>>> 24e82062
        self.pushButton_stop.setText(QCoreApplication.translate("MainWindow", u"Stop", None))
        self.label_logo.setText("")
        self.pushButton_manage_instr.setText(QCoreApplication.translate("MainWindow", u"Manage\n"
"Instruments", None))
        self.pushButton_editSampleInfo.setText(QCoreApplication.translate("MainWindow", u"Edit Sample-Information", None))
<<<<<<< HEAD
        self.pushButton_nomad_sample.setText(QCoreApplication.translate("MainWindow", u"Select NOMAD sample", None))
=======
>>>>>>> 24e82062
        self.checkBox_use_nomad_sample.setText(QCoreApplication.translate("MainWindow", u"use NOMAD sample", None))
        self.pushButton_nomad_sample.setText(QCoreApplication.translate("MainWindow", u"select NOMAD sample", None))
        self.label_nomad_upload.setText(QCoreApplication.translate("MainWindow", u"NOMAD Upload:", None))
        self.label_4.setText(QCoreApplication.translate("MainWindow", u"Session:", None))
        self.label_nomad_user.setText(QCoreApplication.translate("MainWindow", u"not logged in", None))
        self.pushButton_login_nomad.setText(QCoreApplication.translate("MainWindow", u"NOMAD login", None))
        self.pushButton_editUserInfo.setText(QCoreApplication.translate("MainWindow", u"Edit User-Information", None))
        self.label_8.setText(QCoreApplication.translate("MainWindow", u"Sample:", None))
        self.label_no_instruments.setText(QCoreApplication.translate("MainWindow", u"<html><head/><body><p><span style=\" font-size:12pt; font-weight:600;\">You are currently using no instruments.</span></p><p><span style=\" font-size:12pt; font-weight:600;\">Click &quot;Manage Instruments&quot; to configure your</span></p><p><span style=\" font-size:12pt; font-weight:600;\">first instrument and start with NOMAD CAMELS!</span></p></body></html>", None))
        self.label_arrow.setText("")
        self.pushButton_add_manual.setText(QCoreApplication.translate("MainWindow", u"+", None))
        self.label_2.setText(QCoreApplication.translate("MainWindow", u"Manual Control", None))
        self.label_3.setText(QCoreApplication.translate("MainWindow", u"Measurement Protocols", None))
        self.pushButton_add_meas.setText(QCoreApplication.translate("MainWindow", u"+", None))
        self.pushButton_import_protocol.setText(QCoreApplication.translate("MainWindow", u"import", None))
        self.pushButton_pause.setText(QCoreApplication.translate("MainWindow", u"Pause", None))
        self.pushButton_resume.setText(QCoreApplication.translate("MainWindow", u"Resume", None))
        self.pushButton_close_plots.setText(QCoreApplication.translate("MainWindow", u"Close Plots", None))
        self.menuFile.setTitle(QCoreApplication.translate("MainWindow", u"File", None))
        self.menuHelp.setTitle(QCoreApplication.translate("MainWindow", u"Help", None))
        self.menuTools.setTitle(QCoreApplication.translate("MainWindow", u"Tools", None))
    # retranslateUi
<|MERGE_RESOLUTION|>--- conflicted
+++ resolved
@@ -3,7 +3,7 @@
 ################################################################################
 ## Form generated from reading UI file 'mainWindow_v2.ui'
 ##
-## Created by: Qt User Interface Compiler version 6.5.2
+## Created by: Qt User Interface Compiler version 6.5.0
 ##
 ## WARNING! All changes made in this file will be lost when recompiling UI file!
 ################################################################################
@@ -28,11 +28,7 @@
     def setupUi(self, MainWindow):
         if not MainWindow.objectName():
             MainWindow.setObjectName(u"MainWindow")
-<<<<<<< HEAD
-        MainWindow.resize(1062, 370)
-=======
-        MainWindow.resize(1149, 616)
->>>>>>> 24e82062
+        MainWindow.resize(1059, 345)
         self.actionPresets = QAction(MainWindow)
         self.actionPresets.setObjectName(u"actionPresets")
         self.actionOptions = QAction(MainWindow)
@@ -160,27 +156,10 @@
 
         self.gridLayout_5.addWidget(self.label_logo, 9, 9, 1, 3)
 
-<<<<<<< HEAD
-        self.widget = QWidget(self.centralwidget)
-        self.widget.setObjectName(u"widget")
-        self.widget.setMaximumSize(QSize(16777215, 50))
-        self.gridLayout_6 = QGridLayout(self.widget)
-=======
-        self.pushButton_close_plots = QPushButton(self.centralwidget)
-        self.pushButton_close_plots.setObjectName(u"pushButton_close_plots")
-
-        self.gridLayout_5.addWidget(self.pushButton_close_plots, 8, 11, 1, 1)
-
-        self.pushButton_clear_log = QPushButton(self.centralwidget)
-        self.pushButton_clear_log.setObjectName(u"pushButton_clear_log")
-
-        self.gridLayout_5.addWidget(self.pushButton_clear_log, 8, 9, 1, 2)
-
         self.menu_widget = QWidget(self.centralwidget)
         self.menu_widget.setObjectName(u"menu_widget")
         self.menu_widget.setMaximumSize(QSize(16777215, 60))
         self.gridLayout_6 = QGridLayout(self.menu_widget)
->>>>>>> 24e82062
         self.gridLayout_6.setObjectName(u"gridLayout_6")
         self.gridLayout_6.setContentsMargins(0, 0, 0, 0)
         self.pushButton_manage_instr = QPushButton(self.menu_widget)
@@ -230,32 +209,6 @@
 
         self.gridLayout_6.addWidget(self.comboBox_user_type, 0, 1, 1, 1)
 
-<<<<<<< HEAD
-        self.widget_4 = QWidget(self.widget)
-        self.widget_4.setObjectName(u"widget_4")
-        self.gridLayout_7 = QGridLayout(self.widget_4)
-        self.gridLayout_7.setObjectName(u"gridLayout_7")
-        self.gridLayout_7.setContentsMargins(0, 0, 0, 0)
-        self.pushButton_editSampleInfo = QPushButton(self.widget_4)
-        self.pushButton_editSampleInfo.setObjectName(u"pushButton_editSampleInfo")
-        self.pushButton_editSampleInfo.setFont(font)
-        self.pushButton_editSampleInfo.setStyleSheet(u"QPushButton {\n"
-"        background-color: #2a4cdf;\n"
-"        color: white;\n"
-"        border: none;\n"
-"        padding: 2px 10px;\n"
-"        text-align: center;\n"
-"        text-decoration: none;\n"
-"        font-size: 11px;\n"
-"        margin: 2px 2px;\n"
-"        border-radius: 6px;\n"
-"        font-weight: bold;\n"
-"    }\n"
-"\n"
-"    QPushButton:hover {\n"
-"        background-color: #1a3cbf;\n"
-"    }")
-=======
         self.sample_widget = QWidget(self.menu_widget)
         self.sample_widget.setObjectName(u"sample_widget")
         self.verticalLayout_2 = QVBoxLayout(self.sample_widget)
@@ -272,46 +225,31 @@
         font1 = QFont()
         font1.setPointSize(10)
         self.comboBox_sample.setFont(font1)
->>>>>>> 24e82062
 
         self.horizontalLayout_4.addWidget(self.comboBox_sample)
 
-<<<<<<< HEAD
-        self.pushButton_nomad_sample = QPushButton(self.widget_4)
-        self.pushButton_nomad_sample.setObjectName(u"pushButton_nomad_sample")
-        self.pushButton_nomad_sample.setFont(font)
-        self.pushButton_nomad_sample.setStyleSheet(u"QPushButton {\n"
-"        background-color: #2a4cdf;\n"
-"        color: white;\n"
-"        border: none;\n"
-"        padding: 2px 10px;\n"
-"        text-align: center;\n"
-"        text-decoration: none;\n"
-"        font-size: 12px;\n"
-"        margin: 2px 2px;\n"
-"        border-radius: 6px;\n"
-"        font-weight: bold;\n"
-"    }\n"
-"\n"
-"    QPushButton:hover {\n"
-"        background-color: #1a3cbf;\n"
-"    }")
-=======
         self.pushButton_editSampleInfo = QPushButton(self.sample_widget_default)
         self.pushButton_editSampleInfo.setObjectName(u"pushButton_editSampleInfo")
-        self.pushButton_editSampleInfo.setFont(font1)
->>>>>>> 24e82062
+        self.pushButton_editSampleInfo.setFont(font)
+        self.pushButton_editSampleInfo.setStyleSheet(u"QPushButton {\n"
+"        background-color: #2a4cdf;\n"
+"        color: white;\n"
+"        border: none;\n"
+"        padding: 2px 10px;\n"
+"        text-align: center;\n"
+"        text-decoration: none;\n"
+"        font-size: 12px;\n"
+"        margin: 2px 2px;\n"
+"        border-radius: 6px;\n"
+"        font-weight: bold;\n"
+"    }\n"
+"\n"
+"    QPushButton:hover {\n"
+"        background-color: #1a3cbf;\n"
+"    }")
 
         self.horizontalLayout_4.addWidget(self.pushButton_editSampleInfo)
 
-<<<<<<< HEAD
-        self.comboBox_sample = QComboBox(self.widget_4)
-        self.comboBox_sample.setObjectName(u"comboBox_sample")
-        font1 = QFont()
-        font1.setPointSize(10)
-        self.comboBox_sample.setFont(font1)
-=======
->>>>>>> 24e82062
 
         self.verticalLayout_2.addWidget(self.sample_widget_default)
 
@@ -327,7 +265,23 @@
 
         self.pushButton_nomad_sample = QPushButton(self.sample_widget_nomad)
         self.pushButton_nomad_sample.setObjectName(u"pushButton_nomad_sample")
-        self.pushButton_nomad_sample.setFont(font1)
+        self.pushButton_nomad_sample.setFont(font)
+        self.pushButton_nomad_sample.setStyleSheet(u"QPushButton {\n"
+"        background-color: #2a4cdf;\n"
+"        color: white;\n"
+"        border: none;\n"
+"        padding: 2px 10px;\n"
+"        text-align: center;\n"
+"        text-decoration: none;\n"
+"        font-size: 12px;\n"
+"        margin: 2px 2px;\n"
+"        border-radius: 6px;\n"
+"        font-weight: bold;\n"
+"    }\n"
+"\n"
+"    QPushButton:hover {\n"
+"        background-color: #1a3cbf;\n"
+"    }")
 
         self.horizontalLayout_3.addWidget(self.pushButton_nomad_sample)
 
@@ -411,23 +365,28 @@
 
         self.horizontalLayout.addWidget(self.comboBox_user)
 
-<<<<<<< HEAD
-        self.widget_5 = QWidget(self.widget)
-        self.widget_5.setObjectName(u"widget_5")
-        self.gridLayout_8 = QGridLayout(self.widget_5)
-        self.gridLayout_8.setObjectName(u"gridLayout_8")
-        self.gridLayout_8.setContentsMargins(0, 0, 0, 0)
-        self.comboBox_user = QComboBox(self.widget_5)
-        self.comboBox_user.setObjectName(u"comboBox_user")
-        self.comboBox_user.setFont(font1)
-=======
         self.pushButton_editUserInfo = QPushButton(self.user_widget_default)
         self.pushButton_editUserInfo.setObjectName(u"pushButton_editUserInfo")
-        self.pushButton_editUserInfo.setFont(font1)
+        self.pushButton_editUserInfo.setFont(font)
+        self.pushButton_editUserInfo.setStyleSheet(u"QPushButton {\n"
+"        background-color: #2a4cdf;\n"
+"        color: white;\n"
+"        border: none;\n"
+"        padding: 2px 10px;\n"
+"        text-align: center;\n"
+"        text-decoration: none;\n"
+"        font-size: 12px;\n"
+"        margin: 2px 2px;\n"
+"        border-radius: 6px;\n"
+"        font-weight: bold;\n"
+"    }\n"
+"\n"
+"    QPushButton:hover {\n"
+"        background-color: #1a3cbf;\n"
+"    }")
 
         self.horizontalLayout.addWidget(self.pushButton_editUserInfo)
 
->>>>>>> 24e82062
 
         self.verticalLayout.addWidget(self.user_widget_default)
 
@@ -463,28 +422,6 @@
 "    }")
 
         self.horizontalLayout_2.addWidget(self.pushButton_login_nomad)
-
-        self.pushButton_editUserInfo = QPushButton(self.widget_5)
-        self.pushButton_editUserInfo.setObjectName(u"pushButton_editUserInfo")
-        self.pushButton_editUserInfo.setFont(font)
-        self.pushButton_editUserInfo.setStyleSheet(u"QPushButton {\n"
-"        background-color: #2a4cdf;\n"
-"        color: white;\n"
-"        border: none;\n"
-"        padding: 2px 10px;\n"
-"        text-align: center;\n"
-"        text-decoration: none;\n"
-"        font-size: 12px;\n"
-"        margin: 2px 2px;\n"
-"        border-radius: 6px;\n"
-"        font-weight: bold;\n"
-"    }\n"
-"\n"
-"    QPushButton:hover {\n"
-"        background-color: #1a3cbf;\n"
-"    }")
-
-        self.gridLayout_8.addWidget(self.pushButton_editUserInfo, 0, 1, 1, 1)
 
 
         self.verticalLayout.addWidget(self.user_widget_nomad)
@@ -541,12 +478,7 @@
         self.pushButton_add_manual.setSizePolicy(sizePolicy)
         self.pushButton_add_manual.setMinimumSize(QSize(32, 32))
         self.pushButton_add_manual.setMaximumSize(QSize(32, 32))
-        font3 = QFont()
-        font3.setFamilies([u"Calibri"])
-        font3.setBold(True)
-        font3.setUnderline(False)
-        font3.setStrikeOut(False)
-        self.pushButton_add_manual.setFont(font3)
+        self.pushButton_add_manual.setFont(font)
         self.pushButton_add_manual.setStyleSheet(u"QPushButton {\n"
 "                                background-color: #4CAF50; \n"
 "                                color: white; \n"
@@ -569,11 +501,11 @@
 
         self.label_2 = QLabel(self.manual_widget)
         self.label_2.setObjectName(u"label_2")
-        font4 = QFont()
-        font4.setFamilies([u"Calibri"])
-        font4.setPointSize(20)
-        font4.setBold(True)
-        self.label_2.setFont(font4)
+        font3 = QFont()
+        font3.setFamilies([u"Calibri"])
+        font3.setPointSize(20)
+        font3.setBold(True)
+        self.label_2.setFont(font3)
         self.label_2.setStyleSheet(u"QLabel {\n"
 "	font-family: Calibri;\n"
 "	font-size: 20pt;\n"
@@ -593,7 +525,7 @@
 
         self.label_3 = QLabel(self.meas_widget)
         self.label_3.setObjectName(u"label_3")
-        self.label_3.setFont(font4)
+        self.label_3.setFont(font3)
         self.label_3.setStyleSheet(u"QLabel {\n"
 "	font-family: Calibri;\n"
 "	font-size: 20pt;\n"
@@ -608,7 +540,7 @@
         self.pushButton_add_meas.setSizePolicy(sizePolicy)
         self.pushButton_add_meas.setMinimumSize(QSize(32, 32))
         self.pushButton_add_meas.setMaximumSize(QSize(32, 32))
-        self.pushButton_add_meas.setFont(font3)
+        self.pushButton_add_meas.setFont(font)
         self.pushButton_add_meas.setStyleSheet(u"QPushButton {\n"
 "                                background-color: #4CAF50; \n"
 "                                color: white; \n"
@@ -737,11 +669,7 @@
         MainWindow.setCentralWidget(self.centralwidget)
         self.menubar = QMenuBar(MainWindow)
         self.menubar.setObjectName(u"menubar")
-<<<<<<< HEAD
-        self.menubar.setGeometry(QRect(0, 0, 1062, 22))
-=======
-        self.menubar.setGeometry(QRect(0, 0, 1149, 21))
->>>>>>> 24e82062
+        self.menubar.setGeometry(QRect(0, 0, 1059, 21))
         self.menuFile = QMenu(self.menubar)
         self.menuFile.setObjectName(u"menuFile")
         self.menuHelp = QMenu(self.menubar)
@@ -803,28 +731,20 @@
         self.action_driver_builder.setText(QCoreApplication.translate("MainWindow", u"Driver builder", None))
         self.actionEPICS_driver_builder.setText(QCoreApplication.translate("MainWindow", u"EPICS-driver-builder", None))
         self.actionExport_from_databroker.setText(QCoreApplication.translate("MainWindow", u"Export from databroker", None))
-<<<<<<< HEAD
+        self.actionManage_Extensions.setText(QCoreApplication.translate("MainWindow", u"Managa Extensions", None))
         self.pushButton_clear_log.setText(QCoreApplication.translate("MainWindow", u"Clear Log", None))
-=======
-        self.actionManage_Extensions.setText(QCoreApplication.translate("MainWindow", u"Managa Extensions", None))
-        self.pushButton_resume.setText(QCoreApplication.translate("MainWindow", u"Resume", None))
->>>>>>> 24e82062
         self.pushButton_stop.setText(QCoreApplication.translate("MainWindow", u"Stop", None))
         self.label_logo.setText("")
         self.pushButton_manage_instr.setText(QCoreApplication.translate("MainWindow", u"Manage\n"
 "Instruments", None))
         self.pushButton_editSampleInfo.setText(QCoreApplication.translate("MainWindow", u"Edit Sample-Information", None))
-<<<<<<< HEAD
-        self.pushButton_nomad_sample.setText(QCoreApplication.translate("MainWindow", u"Select NOMAD sample", None))
-=======
->>>>>>> 24e82062
         self.checkBox_use_nomad_sample.setText(QCoreApplication.translate("MainWindow", u"use NOMAD sample", None))
         self.pushButton_nomad_sample.setText(QCoreApplication.translate("MainWindow", u"select NOMAD sample", None))
         self.label_nomad_upload.setText(QCoreApplication.translate("MainWindow", u"NOMAD Upload:", None))
         self.label_4.setText(QCoreApplication.translate("MainWindow", u"Session:", None))
+        self.pushButton_editUserInfo.setText(QCoreApplication.translate("MainWindow", u"Edit User-Information", None))
         self.label_nomad_user.setText(QCoreApplication.translate("MainWindow", u"not logged in", None))
         self.pushButton_login_nomad.setText(QCoreApplication.translate("MainWindow", u"NOMAD login", None))
-        self.pushButton_editUserInfo.setText(QCoreApplication.translate("MainWindow", u"Edit User-Information", None))
         self.label_8.setText(QCoreApplication.translate("MainWindow", u"Sample:", None))
         self.label_no_instruments.setText(QCoreApplication.translate("MainWindow", u"<html><head/><body><p><span style=\" font-size:12pt; font-weight:600;\">You are currently using no instruments.</span></p><p><span style=\" font-size:12pt; font-weight:600;\">Click &quot;Manage Instruments&quot; to configure your</span></p><p><span style=\" font-size:12pt; font-weight:600;\">first instrument and start with NOMAD CAMELS!</span></p></body></html>", None))
         self.label_arrow.setText("")
