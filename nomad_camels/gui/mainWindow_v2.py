# -*- coding: utf-8 -*-

################################################################################
## Form generated from reading UI file 'mainWindow_v2.ui'
##
## Created by: Qt User Interface Compiler version 6.7.2
##
## WARNING! All changes made in this file will be lost when recompiling UI file!
################################################################################

from PySide6.QtCore import (QCoreApplication, QDate, QDateTime, QLocale,
    QMetaObject, QObject, QPoint, QRect,
    QSize, QTime, QUrl, Qt)
from PySide6.QtGui import (QAction, QBrush, QColor, QConicalGradient,
    QCursor, QFont, QFontDatabase, QGradient,
    QIcon, QImage, QKeySequence, QLinearGradient,
    QPainter, QPalette, QPixmap, QRadialGradient,
    QTransform)
from PySide6.QtWidgets import (QApplication, QCheckBox, QComboBox, QFrame,
    QGridLayout, QHBoxLayout, QHeaderView, QLabel,
    QLineEdit, QListWidgetItem, QMainWindow, QMenu,
<<<<<<< HEAD
    QMenuBar, QProgressBar, QPushButton, QSizePolicy,
    QSpacerItem, QSplitter, QStatusBar, QTextEdit,
    QVBoxLayout, QWidget)
=======
    QMenuBar, QProgressBar, QPushButton, QScrollArea,
    QSizePolicy, QSpacerItem, QSplitter, QStatusBar,
    QTextEdit, QVBoxLayout, QWidget)
>>>>>>> 0c7cc40d

from nomad_camels.ui_widgets.console_redirect import Console_TextEdit
from nomad_camels.ui_widgets.run_queue import RunQueue
from nomad_camels.ui_widgets.variable_table import VariableTable

class Ui_MainWindow(object):
    def setupUi(self, MainWindow):
        if not MainWindow.objectName():
            MainWindow.setObjectName(u"MainWindow")
        MainWindow.resize(1322, 610)
        self.actionPresets = QAction(MainWindow)
        self.actionPresets.setObjectName(u"actionPresets")
        self.actionOptions = QAction(MainWindow)
        self.actionOptions.setObjectName(u"actionOptions")
        self.actionSave_Device_Preset_As = QAction(MainWindow)
        self.actionSave_Device_Preset_As.setObjectName(u"actionSave_Device_Preset_As")
        self.actionLoad = QAction(MainWindow)
        self.actionLoad.setObjectName(u"actionLoad")
        self.actionMeasurement_Presets = QAction(MainWindow)
        self.actionMeasurement_Presets.setObjectName(u"actionMeasurement_Presets")
        self.actionSave_Preset = QAction(MainWindow)
        self.actionSave_Preset.setObjectName(u"actionSave_Preset")
        self.actionOpen_Backup_Device_Preset = QAction(MainWindow)
        self.actionOpen_Backup_Device_Preset.setObjectName(u"actionOpen_Backup_Device_Preset")
        self.actionLoad_Backup_Preset = QAction(MainWindow)
        self.actionLoad_Backup_Preset.setObjectName(u"actionLoad_Backup_Preset")
        self.actionAutosave_on_closing = QAction(MainWindow)
        self.actionAutosave_on_closing.setObjectName(u"actionAutosave_on_closing")
        self.actionAutosave_on_closing.setCheckable(True)
        self.actionUpdate_CAMELS = QAction(MainWindow)
        self.actionUpdate_CAMELS.setObjectName(u"actionUpdate_CAMELS")
        self.actionDark_Mode = QAction(MainWindow)
        self.actionDark_Mode.setObjectName(u"actionDark_Mode")
        self.actionDark_Mode.setCheckable(True)
        self.actionUndo = QAction(MainWindow)
        self.actionUndo.setObjectName(u"actionUndo")
        self.actionRedo = QAction(MainWindow)
        self.actionRedo.setObjectName(u"actionRedo")
        self.actionSettings = QAction(MainWindow)
        self.actionSettings.setObjectName(u"actionSettings")
        self.actionIOC_Builder = QAction(MainWindow)
        self.actionIOC_Builder.setObjectName(u"actionIOC_Builder")
        self.actionNew_Device_Preset_2 = QAction(MainWindow)
        self.actionNew_Device_Preset_2.setObjectName(u"actionNew_Device_Preset_2")
        self.actionSave_Device_Preset = QAction(MainWindow)
        self.actionSave_Device_Preset.setObjectName(u"actionSave_Device_Preset")
        self.actionSave_Preset_As = QAction(MainWindow)
        self.actionSave_Preset_As.setObjectName(u"actionSave_Preset_As")
        self.actionNew_Preset = QAction(MainWindow)
        self.actionNew_Preset.setObjectName(u"actionNew_Preset")
        self.actionNew_Device_Preset = QAction(MainWindow)
        self.actionNew_Device_Preset.setObjectName(u"actionNew_Device_Preset")
        self.actionDocumentation = QAction(MainWindow)
        self.actionDocumentation.setObjectName(u"actionDocumentation")
        self.actionReport_Bug = QAction(MainWindow)
        self.actionReport_Bug.setObjectName(u"actionReport_Bug")
        self.action_driver_builder = QAction(MainWindow)
        self.action_driver_builder.setObjectName(u"action_driver_builder")
        self.actionEPICS_driver_builder = QAction(MainWindow)
        self.actionEPICS_driver_builder.setObjectName(u"actionEPICS_driver_builder")
        self.actionExport_from_databroker = QAction(MainWindow)
        self.actionExport_from_databroker.setObjectName(u"actionExport_from_databroker")
        self.actionManage_Extensions = QAction(MainWindow)
        self.actionManage_Extensions.setObjectName(u"actionManage_Extensions")
        self.actionExport_CAMELS_hdf5_to_csv_json = QAction(MainWindow)
        self.actionExport_CAMELS_hdf5_to_csv_json.setObjectName(u"actionExport_CAMELS_hdf5_to_csv_json")
        self.actionQuit = QAction(MainWindow)
        self.actionQuit.setObjectName(u"actionQuit")
        self.actionWatchdogs = QAction(MainWindow)
        self.actionWatchdogs.setObjectName(u"actionWatchdogs")
        self.centralwidget = QWidget(MainWindow)
        self.centralwidget.setObjectName(u"centralwidget")
        self.gridLayout_5 = QGridLayout(self.centralwidget)
        self.gridLayout_5.setObjectName(u"gridLayout_5")
        self.widget = QWidget(self.centralwidget)
        self.widget.setObjectName(u"widget")
        self.gridLayout_4 = QGridLayout(self.widget)
        self.gridLayout_4.setObjectName(u"gridLayout_4")
        self.gridLayout_4.setContentsMargins(0, 0, 0, 0)
        self.pushButton_resume = QPushButton(self.widget)
        self.pushButton_resume.setObjectName(u"pushButton_resume")
        self.pushButton_resume.setEnabled(False)
        self.pushButton_resume.setMaximumSize(QSize(130, 16777215))
        self.pushButton_resume.setStyleSheet(u"QPushButton {\n"
"                                background-color: #4CAF50; \n"
"                                color: white; \n"
"                                border: none; \n"
"                                padding: 2px 10px; \n"
"                                text-align: center; \n"
"                                text-decoration: none; \n"
"                                font-size: 13px; \n"
"                                margin: 2px 2px; \n"
"                                border-radius: 6px;\n"
"								font-weight: bold;\n"
"                            }\n"
"\n"
"                            QPushButton:hover {\n"
"                                background-color: #45a049;\n"
"                            }\n"
"QPushButton:disabled {\n"
"        background-color: #808080;\n"
"    }")

        self.gridLayout_4.addWidget(self.pushButton_resume, 1, 0, 1, 1)

        self.textEdit_console_output = Console_TextEdit(self.widget)
        self.textEdit_console_output.setObjectName(u"textEdit_console_output")
        self.textEdit_console_output.setMaximumSize(QSize(16777215, 16777215))
<<<<<<< HEAD
        self.textEdit_console_output.setTextInteractionFlags(Qt.TextInteractionFlag.TextSelectableByKeyboard|Qt.TextInteractionFlag.TextSelectableByMouse)
=======
        self.textEdit_console_output.setTextInteractionFlags(Qt.TextSelectableByKeyboard|Qt.TextSelectableByMouse)
>>>>>>> 0c7cc40d

        self.gridLayout_4.addWidget(self.textEdit_console_output, 0, 4, 3, 1)

        self.pushButton_close_plots = QPushButton(self.widget)
        self.pushButton_close_plots.setObjectName(u"pushButton_close_plots")
        self.pushButton_close_plots.setStyleSheet(u"")

        self.gridLayout_4.addWidget(self.pushButton_close_plots, 3, 0, 1, 2)

        self.pushButton_stop = QPushButton(self.widget)
        self.pushButton_stop.setObjectName(u"pushButton_stop")
        self.pushButton_stop.setEnabled(False)
        self.pushButton_stop.setMaximumSize(QSize(130, 16777215))
        self.pushButton_stop.setStyleSheet(u"QPushButton {\n"
"                background-color: #E60000; \n"
"                color: white; \n"
"                                border: none; \n"
"                                padding: 2px 10px; \n"
"                                text-align: center; \n"
"                                text-decoration: none; \n"
"                                font-size: 13px; \n"
"                                margin: 2px 2px; \n"
"                                border-radius: 6px;\n"
"								font-weight: bold;\n"
"                            }\n"
"\n"
"            QPushButton:hover {\n"
"                background-color: #B22222;\n"
"            }\n"
"QPushButton:disabled {\n"
"        background-color: #808080;\n"
"    }")

        self.gridLayout_4.addWidget(self.pushButton_stop, 1, 2, 1, 1)

        self.pushButton_clear_log = QPushButton(self.widget)
        self.pushButton_clear_log.setObjectName(u"pushButton_clear_log")
        self.pushButton_clear_log.setStyleSheet(u"")

        self.gridLayout_4.addWidget(self.pushButton_clear_log, 3, 4, 1, 1)

        self.pushButton_pause = QPushButton(self.widget)
        self.pushButton_pause.setObjectName(u"pushButton_pause")
        self.pushButton_pause.setEnabled(False)
        self.pushButton_pause.setMaximumSize(QSize(130, 16777215))
        self.pushButton_pause.setStyleSheet(u"QPushButton {\n"
"        background-color: #FFA500;\n"
"        color: white;\n"
"        border: none;\n"
"        padding: 2px 10px;\n"
"        text-align: center;\n"
"        text-decoration: none;\n"
"        font-size: 13px;\n"
"        margin: 2px 2px;\n"
"        border-radius: 6px;\n"
"        font-weight: bold;\n"
"    }\n"
"\n"
"    QPushButton:hover {\n"
"        background-color: #FF8C00;\n"
"    }\n"
"QPushButton:disabled {\n"
"        background-color: #808080;\n"
"    }")

        self.gridLayout_4.addWidget(self.pushButton_pause, 1, 1, 1, 1)

        self.progressBar_protocols = QProgressBar(self.widget)
        self.progressBar_protocols.setObjectName(u"progressBar_protocols")
        self.progressBar_protocols.setMaximumSize(QSize(16777215, 16777215))
        self.progressBar_protocols.setValue(0)

        self.gridLayout_4.addWidget(self.progressBar_protocols, 2, 0, 1, 3)

        self.queue_variable_table = VariableTable(self.widget)
        self.queue_variable_table.setObjectName(u"queue_variable_table")

        self.gridLayout_4.addWidget(self.queue_variable_table, 0, 3, 4, 1)

        self.pushButton_show_log = QPushButton(self.widget)
        self.pushButton_show_log.setObjectName(u"pushButton_show_log")

        self.gridLayout_4.addWidget(self.pushButton_show_log, 3, 2, 1, 1)

        self.gridLayout_7 = QGridLayout()
        self.gridLayout_7.setObjectName(u"gridLayout_7")
<<<<<<< HEAD
        self.textEdit_meas_description = QTextEdit(self.widget)
        self.textEdit_meas_description.setObjectName(u"textEdit_meas_description")

        self.gridLayout_7.addWidget(self.textEdit_meas_description, 1, 0, 1, 1)
=======
        self.textEdit = QTextEdit(self.widget)
        self.textEdit.setObjectName(u"textEdit")

        self.gridLayout_7.addWidget(self.textEdit, 1, 0, 1, 1)
>>>>>>> 0c7cc40d

        self.label = QLabel(self.widget)
        self.label.setObjectName(u"label")
        font = QFont()
        font.setBold(True)
        self.label.setFont(font)

        self.gridLayout_7.addWidget(self.label, 0, 0, 1, 1)

        self.run_queue_widget = RunQueue(self.widget)
        self.run_queue_widget.setObjectName(u"run_queue_widget")

        self.gridLayout_7.addWidget(self.run_queue_widget, 1, 1, 1, 1)

<<<<<<< HEAD
        self.label_queue = QLabel(self.widget)
        self.label_queue.setObjectName(u"label_queue")
        self.label_queue.setFont(font)

        self.gridLayout_7.addWidget(self.label_queue, 0, 1, 1, 1)
=======
        self.label_5 = QLabel(self.widget)
        self.label_5.setObjectName(u"label_5")
        self.label_5.setFont(font)

        self.gridLayout_7.addWidget(self.label_5, 0, 1, 1, 1)
>>>>>>> 0c7cc40d


        self.gridLayout_4.addLayout(self.gridLayout_7, 0, 0, 1, 3)


        self.gridLayout_5.addWidget(self.widget, 4, 9, 1, 2)

        self.label_logo = QLabel(self.centralwidget)
        self.label_logo.setObjectName(u"label_logo")
        self.label_logo.setMaximumSize(QSize(16777215, 70))
        self.label_logo.setPixmap(QPixmap(u"../graphics/camels_horizontal.png"))
        self.label_logo.setAlignment(Qt.AlignmentFlag.AlignRight|Qt.AlignmentFlag.AlignTrailing|Qt.AlignmentFlag.AlignVCenter)

        self.gridLayout_5.addWidget(self.label_logo, 5, 9, 1, 2)

        self.menu_widget = QWidget(self.centralwidget)
        self.menu_widget.setObjectName(u"menu_widget")
        self.menu_widget.setMaximumSize(QSize(16777215, 60))
        self.gridLayout_6 = QGridLayout(self.menu_widget)
        self.gridLayout_6.setObjectName(u"gridLayout_6")
        self.gridLayout_6.setContentsMargins(0, 0, 0, 0)
        self.pushButton_manage_instr = QPushButton(self.menu_widget)
        self.pushButton_manage_instr.setObjectName(u"pushButton_manage_instr")
        self.pushButton_manage_instr.setMaximumSize(QSize(150, 16777215))
        font1 = QFont()
        font1.setBold(True)
        font1.setUnderline(False)
        font1.setStrikeOut(False)
        self.pushButton_manage_instr.setFont(font1)
        self.pushButton_manage_instr.setStyleSheet(u"QPushButton {\n"
"        background-color: #2a4cdf;\n"
"        color: white;\n"
"        border: none;\n"
"        padding: 2px 10px;\n"
"        text-align: center;\n"
"        text-decoration: none;\n"
"        font-size: 15px;\n"
"        margin: 2px 2px;\n"
"        border-radius: 6px;\n"
"        font-weight: bold;\n"
"    }\n"
"\n"
"    QPushButton:hover {\n"
"        background-color: #1a3cbf;\n"
"    }")

        self.gridLayout_6.addWidget(self.pushButton_manage_instr, 0, 0, 1, 1)

        self.line_2 = QFrame(self.menu_widget)
        self.line_2.setObjectName(u"line_2")
        self.line_2.setFrameShape(QFrame.Shape.VLine)
        self.line_2.setFrameShadow(QFrame.Shadow.Sunken)

        self.gridLayout_6.addWidget(self.line_2, 0, 13, 1, 1)

        self.line = QFrame(self.menu_widget)
        self.line.setObjectName(u"line")
        self.line.setFrameShape(QFrame.Shape.VLine)
        self.line.setFrameShadow(QFrame.Shadow.Sunken)

        self.gridLayout_6.addWidget(self.line, 0, 8, 1, 1)

        self.comboBox_user_type = QComboBox(self.menu_widget)
        self.comboBox_user_type.setObjectName(u"comboBox_user_type")
        self.comboBox_user_type.setMaximumSize(QSize(110, 16777215))

        self.gridLayout_6.addWidget(self.comboBox_user_type, 0, 1, 1, 1)

        self.sample_widget = QWidget(self.menu_widget)
        self.sample_widget.setObjectName(u"sample_widget")
        self.verticalLayout_2 = QVBoxLayout(self.sample_widget)
        self.verticalLayout_2.setSpacing(0)
        self.verticalLayout_2.setObjectName(u"verticalLayout_2")
        self.verticalLayout_2.setContentsMargins(0, 0, 0, 0)
        self.sample_widget_default = QWidget(self.sample_widget)
        self.sample_widget_default.setObjectName(u"sample_widget_default")
        self.horizontalLayout_4 = QHBoxLayout(self.sample_widget_default)
        self.horizontalLayout_4.setObjectName(u"horizontalLayout_4")
        self.horizontalLayout_4.setContentsMargins(0, 3, 0, 3)
        self.comboBox_sample = QComboBox(self.sample_widget_default)
        self.comboBox_sample.setObjectName(u"comboBox_sample")
        font2 = QFont()
        font2.setPointSize(10)
        self.comboBox_sample.setFont(font2)

        self.horizontalLayout_4.addWidget(self.comboBox_sample)

        self.pushButton_editSampleInfo = QPushButton(self.sample_widget_default)
        self.pushButton_editSampleInfo.setObjectName(u"pushButton_editSampleInfo")
        self.pushButton_editSampleInfo.setFont(font1)
        self.pushButton_editSampleInfo.setStyleSheet(u"QPushButton {\n"
"        background-color: #2a4cdf;\n"
"        color: white;\n"
"        border: none;\n"
"        padding: 2px 10px;\n"
"        text-align: center;\n"
"        text-decoration: none;\n"
"        font-size: 12px;\n"
"        margin: 2px 2px;\n"
"        border-radius: 6px;\n"
"        font-weight: bold;\n"
"    }\n"
"\n"
"    QPushButton:hover {\n"
"        background-color: #1a3cbf;\n"
"    }")

        self.horizontalLayout_4.addWidget(self.pushButton_editSampleInfo)


        self.verticalLayout_2.addWidget(self.sample_widget_default)

        self.sample_widget_nomad = QWidget(self.sample_widget)
        self.sample_widget_nomad.setObjectName(u"sample_widget_nomad")
        self.horizontalLayout_3 = QHBoxLayout(self.sample_widget_nomad)
        self.horizontalLayout_3.setObjectName(u"horizontalLayout_3")
        self.horizontalLayout_3.setContentsMargins(0, 3, 0, 3)
        self.checkBox_use_nomad_sample = QCheckBox(self.sample_widget_nomad)
        self.checkBox_use_nomad_sample.setObjectName(u"checkBox_use_nomad_sample")

        self.horizontalLayout_3.addWidget(self.checkBox_use_nomad_sample)

        self.pushButton_nomad_sample = QPushButton(self.sample_widget_nomad)
        self.pushButton_nomad_sample.setObjectName(u"pushButton_nomad_sample")
        self.pushButton_nomad_sample.setFont(font1)
        self.pushButton_nomad_sample.setStyleSheet(u"QPushButton {\n"
"        background-color: #2a4cdf;\n"
"        color: white;\n"
"        border: none;\n"
"        padding: 2px 10px;\n"
"        text-align: center;\n"
"        text-decoration: none;\n"
"        font-size: 12px;\n"
"        margin: 2px 2px;\n"
"        border-radius: 6px;\n"
"        font-weight: bold;\n"
"    }\n"
"\n"
"    QPushButton:hover {\n"
"        background-color: #1a3cbf;\n"
"    }")

        self.horizontalLayout_3.addWidget(self.pushButton_nomad_sample)


        self.verticalLayout_2.addWidget(self.sample_widget_nomad)


        self.gridLayout_6.addWidget(self.sample_widget, 0, 10, 1, 1)

        self.session_upload_widget = QWidget(self.menu_widget)
        self.session_upload_widget.setObjectName(u"session_upload_widget")
        self.verticalLayout_3 = QVBoxLayout(self.session_upload_widget)
        self.verticalLayout_3.setSpacing(0)
        self.verticalLayout_3.setObjectName(u"verticalLayout_3")
        self.verticalLayout_3.setContentsMargins(0, 0, 0, 0)
        self.nomad_upload_widget = QWidget(self.session_upload_widget)
        self.nomad_upload_widget.setObjectName(u"nomad_upload_widget")
        self.horizontalLayout_6 = QHBoxLayout(self.nomad_upload_widget)
        self.horizontalLayout_6.setObjectName(u"horizontalLayout_6")
        self.horizontalLayout_6.setContentsMargins(0, 3, 0, 3)
        self.label_nomad_upload = QLabel(self.nomad_upload_widget)
        self.label_nomad_upload.setObjectName(u"label_nomad_upload")
        font3 = QFont()
        font3.setPointSize(10)
        font3.setBold(True)
        self.label_nomad_upload.setFont(font3)

        self.horizontalLayout_6.addWidget(self.label_nomad_upload)

        self.comboBox_upload_type = QComboBox(self.nomad_upload_widget)
        self.comboBox_upload_type.setObjectName(u"comboBox_upload_type")

        self.horizontalLayout_6.addWidget(self.comboBox_upload_type)

        self.comboBox_upload_choice = QComboBox(self.nomad_upload_widget)
        self.comboBox_upload_choice.setObjectName(u"comboBox_upload_choice")

        self.horizontalLayout_6.addWidget(self.comboBox_upload_choice)


        self.verticalLayout_3.addWidget(self.nomad_upload_widget)

        self.session_widget = QWidget(self.session_upload_widget)
        self.session_widget.setObjectName(u"session_widget")
        self.horizontalLayout_5 = QHBoxLayout(self.session_widget)
        self.horizontalLayout_5.setObjectName(u"horizontalLayout_5")
        self.horizontalLayout_5.setContentsMargins(0, 3, 0, 3)
        self.label_4 = QLabel(self.session_widget)
        self.label_4.setObjectName(u"label_4")
        self.label_4.setMaximumSize(QSize(1500000, 16777215))
        self.label_4.setFont(font3)
<<<<<<< HEAD
        self.label_4.setAlignment(Qt.AlignmentFlag.AlignRight|Qt.AlignmentFlag.AlignTrailing|Qt.AlignmentFlag.AlignVCenter)
=======
        self.label_4.setAlignment(Qt.AlignRight|Qt.AlignTrailing|Qt.AlignVCenter)
>>>>>>> 0c7cc40d

        self.horizontalLayout_5.addWidget(self.label_4)

        self.lineEdit_session = QLineEdit(self.session_widget)
        self.lineEdit_session.setObjectName(u"lineEdit_session")

        self.horizontalLayout_5.addWidget(self.lineEdit_session)

        self.label_6 = QLabel(self.session_widget)
        self.label_6.setObjectName(u"label_6")
        self.label_6.setFont(font3)

        self.horizontalLayout_5.addWidget(self.label_6)

        self.lineEdit_tags = QLineEdit(self.session_widget)
        self.lineEdit_tags.setObjectName(u"lineEdit_tags")

        self.horizontalLayout_5.addWidget(self.lineEdit_tags)

        self.scrollArea = QScrollArea(self.session_widget)
        self.scrollArea.setObjectName(u"scrollArea")
        self.scrollArea.setWidgetResizable(True)
        self.scrollAreaWidgetContents = QWidget()
        self.scrollAreaWidgetContents.setObjectName(u"scrollAreaWidgetContents")
        self.scrollAreaWidgetContents.setGeometry(QRect(0, 0, 139, 25))
        self.scrollArea.setWidget(self.scrollAreaWidgetContents)

        self.horizontalLayout_5.addWidget(self.scrollArea)


        self.verticalLayout_3.addWidget(self.session_widget)


        self.gridLayout_6.addWidget(self.session_upload_widget, 0, 15, 1, 1)

        self.user_widget = QWidget(self.menu_widget)
        self.user_widget.setObjectName(u"user_widget")
        self.verticalLayout = QVBoxLayout(self.user_widget)
        self.verticalLayout.setSpacing(0)
        self.verticalLayout.setObjectName(u"verticalLayout")
        self.verticalLayout.setContentsMargins(0, 0, 0, 0)
        self.user_widget_default = QWidget(self.user_widget)
        self.user_widget_default.setObjectName(u"user_widget_default")
        self.horizontalLayout = QHBoxLayout(self.user_widget_default)
        self.horizontalLayout.setObjectName(u"horizontalLayout")
        self.horizontalLayout.setContentsMargins(0, 3, 0, 3)
        self.comboBox_user = QComboBox(self.user_widget_default)
        self.comboBox_user.setObjectName(u"comboBox_user")
        self.comboBox_user.setFont(font2)

        self.horizontalLayout.addWidget(self.comboBox_user)

        self.pushButton_editUserInfo = QPushButton(self.user_widget_default)
        self.pushButton_editUserInfo.setObjectName(u"pushButton_editUserInfo")
        self.pushButton_editUserInfo.setFont(font1)
        self.pushButton_editUserInfo.setStyleSheet(u"QPushButton {\n"
"        background-color: #2a4cdf;\n"
"        color: white;\n"
"        border: none;\n"
"        padding: 2px 10px;\n"
"        text-align: center;\n"
"        text-decoration: none;\n"
"        font-size: 12px;\n"
"        margin: 2px 2px;\n"
"        border-radius: 6px;\n"
"        font-weight: bold;\n"
"    }\n"
"\n"
"    QPushButton:hover {\n"
"        background-color: #1a3cbf;\n"
"    }")

        self.horizontalLayout.addWidget(self.pushButton_editUserInfo)


        self.verticalLayout.addWidget(self.user_widget_default)

        self.user_widget_nomad = QWidget(self.user_widget)
        self.user_widget_nomad.setObjectName(u"user_widget_nomad")
        self.horizontalLayout_2 = QHBoxLayout(self.user_widget_nomad)
        self.horizontalLayout_2.setObjectName(u"horizontalLayout_2")
        self.horizontalLayout_2.setContentsMargins(0, 3, 0, 3)
        self.label_nomad_user = QLabel(self.user_widget_nomad)
        self.label_nomad_user.setObjectName(u"label_nomad_user")
        self.label_nomad_user.setFont(font2)

        self.horizontalLayout_2.addWidget(self.label_nomad_user)

        self.pushButton_login_nomad = QPushButton(self.user_widget_nomad)
        self.pushButton_login_nomad.setObjectName(u"pushButton_login_nomad")
        self.pushButton_login_nomad.setFont(font1)
        self.pushButton_login_nomad.setStyleSheet(u"QPushButton {\n"
"        background-color: #2a4cdf;\n"
"        color: white;\n"
"        border: none;\n"
"        padding: 2px 10px;\n"
"        text-align: center;\n"
"        text-decoration: none;\n"
"        font-size: 12px;\n"
"        margin: 2px 2px;\n"
"        border-radius: 6px;\n"
"        font-weight: bold;\n"
"    }\n"
"\n"
"    QPushButton:hover {\n"
"        background-color: #1a3cbf;\n"
"    }")

        self.horizontalLayout_2.addWidget(self.pushButton_login_nomad)


        self.verticalLayout.addWidget(self.user_widget_nomad)


        self.gridLayout_6.addWidget(self.user_widget, 0, 2, 1, 1)

        self.label_8 = QLabel(self.menu_widget)
        self.label_8.setObjectName(u"label_8")
        self.label_8.setMaximumSize(QSize(70, 16777215))
        self.label_8.setFont(font3)
<<<<<<< HEAD
        self.label_8.setAlignment(Qt.AlignmentFlag.AlignRight|Qt.AlignmentFlag.AlignTrailing|Qt.AlignmentFlag.AlignVCenter)
=======
        self.label_8.setAlignment(Qt.AlignRight|Qt.AlignTrailing|Qt.AlignVCenter)
>>>>>>> 0c7cc40d

        self.gridLayout_6.addWidget(self.label_8, 0, 9, 1, 1)


        self.gridLayout_5.addWidget(self.menu_widget, 1, 2, 1, 9)

        self.widget_2 = QWidget(self.centralwidget)
        self.widget_2.setObjectName(u"widget_2")
        self.gridLayout_3 = QGridLayout(self.widget_2)
        self.gridLayout_3.setSpacing(0)
        self.gridLayout_3.setObjectName(u"gridLayout_3")
        self.gridLayout_3.setContentsMargins(0, 0, 0, 0)
        self.label_no_instruments = QLabel(self.widget_2)
        self.label_no_instruments.setObjectName(u"label_no_instruments")

        self.gridLayout_3.addWidget(self.label_no_instruments, 0, 1, 1, 1)

        self.label_arrow = QLabel(self.widget_2)
        self.label_arrow.setObjectName(u"label_arrow")
        self.label_arrow.setMaximumSize(QSize(120, 16777215))
        self.label_arrow.setAlignment(Qt.AlignmentFlag.AlignCenter)

        self.gridLayout_3.addWidget(self.label_arrow, 0, 0, 1, 1)

        self.main_splitter = QSplitter(self.widget_2)
        self.main_splitter.setObjectName(u"main_splitter")
        self.main_splitter.setOrientation(Qt.Orientation.Vertical)
        self.manual_widget = QWidget(self.main_splitter)
        self.manual_widget.setObjectName(u"manual_widget")
        self.gridLayout = QGridLayout(self.manual_widget)
        self.gridLayout.setObjectName(u"gridLayout")
        self.horizontalSpacer = QSpacerItem(40, 20, QSizePolicy.Policy.Expanding, QSizePolicy.Policy.Minimum)

        self.gridLayout.addItem(self.horizontalSpacer, 1, 2, 1, 1)

        self.pushButton_add_manual = QPushButton(self.manual_widget)
        self.pushButton_add_manual.setObjectName(u"pushButton_add_manual")
        sizePolicy = QSizePolicy(QSizePolicy.Policy.Fixed, QSizePolicy.Policy.Fixed)
        sizePolicy.setHorizontalStretch(0)
        sizePolicy.setVerticalStretch(0)
        sizePolicy.setHeightForWidth(self.pushButton_add_manual.sizePolicy().hasHeightForWidth())
        self.pushButton_add_manual.setSizePolicy(sizePolicy)
        self.pushButton_add_manual.setMinimumSize(QSize(32, 32))
        self.pushButton_add_manual.setMaximumSize(QSize(32, 32))
        self.pushButton_add_manual.setFont(font1)
        self.pushButton_add_manual.setStyleSheet(u"QPushButton {\n"
"                                background-color: #4CAF50; \n"
"                                color: white; \n"
"                                border: none; \n"
"                                padding: 0px; \n"
"                                padding-bottom: 5px;\n"
"                                text-align: center; \n"
"                                text-decoration: none; \n"
"                                font-size: 30px; \n"
"                                margin: 2px 2px; \n"
"                                border-radius: 6px;\n"
"								font-weight: bold;\n"
"                            }\n"
"\n"
"                            QPushButton:hover {\n"
"                                background-color: #45a049;\n"
"                            }")

        self.gridLayout.addWidget(self.pushButton_add_manual, 1, 1, 1, 1)

        self.label_2 = QLabel(self.manual_widget)
        self.label_2.setObjectName(u"label_2")
        font4 = QFont()
        font4.setFamilies([u"Calibri"])
        font4.setPointSize(20)
        font4.setBold(True)
        self.label_2.setFont(font4)
        self.label_2.setStyleSheet(u"QLabel {\n"
"	font-family: Calibri;\n"
"	font-size: 20pt;\n"
"	font-weight: bold;\n"
"}")

        self.gridLayout.addWidget(self.label_2, 1, 0, 1, 1)

        self.main_splitter.addWidget(self.manual_widget)
        self.meas_widget = QWidget(self.main_splitter)
        self.meas_widget.setObjectName(u"meas_widget")
        self.gridLayout_2 = QGridLayout(self.meas_widget)
        self.gridLayout_2.setObjectName(u"gridLayout_2")
        self.horizontalSpacer_2 = QSpacerItem(40, 20, QSizePolicy.Policy.Expanding, QSizePolicy.Policy.Minimum)

        self.gridLayout_2.addItem(self.horizontalSpacer_2, 1, 3, 1, 1)

        self.label_3 = QLabel(self.meas_widget)
        self.label_3.setObjectName(u"label_3")
        self.label_3.setFont(font4)
        self.label_3.setStyleSheet(u"QLabel {\n"
"	font-family: Calibri;\n"
"	font-size: 20pt;\n"
"	font-weight: bold;\n"
"}")

        self.gridLayout_2.addWidget(self.label_3, 1, 0, 1, 1)

        self.pushButton_add_meas = QPushButton(self.meas_widget)
        self.pushButton_add_meas.setObjectName(u"pushButton_add_meas")
        sizePolicy.setHeightForWidth(self.pushButton_add_meas.sizePolicy().hasHeightForWidth())
        self.pushButton_add_meas.setSizePolicy(sizePolicy)
        self.pushButton_add_meas.setMinimumSize(QSize(32, 32))
        self.pushButton_add_meas.setMaximumSize(QSize(32, 32))
        self.pushButton_add_meas.setFont(font1)
        self.pushButton_add_meas.setStyleSheet(u"QPushButton {\n"
"                                background-color: #4CAF50; \n"
"                                color: white; \n"
"                                border: none; \n"
"                                padding: 0px; \n"
"                                padding-bottom: 5px;\n"
"                                text-align: center; \n"
"                                text-decoration: none; \n"
"                                font-size: 30px; \n"
"                                margin: 2px 2px; \n"
"                                border-radius: 6px;\n"
"								font-weight: bold;\n"
"                            }\n"
"\n"
"                            QPushButton:hover {\n"
"                                background-color: #45a049;\n"
"                            }")

        self.gridLayout_2.addWidget(self.pushButton_add_meas, 1, 1, 1, 1)

        self.pushButton_import_protocol = QPushButton(self.meas_widget)
        self.pushButton_import_protocol.setObjectName(u"pushButton_import_protocol")
        sizePolicy.setHeightForWidth(self.pushButton_import_protocol.sizePolicy().hasHeightForWidth())
        self.pushButton_import_protocol.setSizePolicy(sizePolicy)
        self.pushButton_import_protocol.setMinimumSize(QSize(32, 32))
        self.pushButton_import_protocol.setMaximumSize(QSize(60, 32))
        self.pushButton_import_protocol.setStyleSheet(u"QPushButton {\n"
"        background-color: #2a4cdf;\n"
"        color: white;\n"
"        border: none;\n"
"        padding: 2px 10px;\n"
"        text-align: center;\n"
"        text-decoration: none;\n"
"        font-size: 12px;\n"
"        margin: 2px 2px;\n"
"        border-radius: 6px;\n"
"        font-weight: bold;\n"
"    }\n"
"\n"
"    QPushButton:hover {\n"
"        background-color: #1a3cbf;\n"
"    }")

        self.gridLayout_2.addWidget(self.pushButton_import_protocol, 1, 2, 1, 1)

        self.main_splitter.addWidget(self.meas_widget)

        self.gridLayout_3.addWidget(self.main_splitter, 1, 0, 1, 2)


        self.gridLayout_5.addWidget(self.widget_2, 4, 2, 2, 7)

        MainWindow.setCentralWidget(self.centralwidget)
        self.menubar = QMenuBar(MainWindow)
        self.menubar.setObjectName(u"menubar")
<<<<<<< HEAD
        self.menubar.setGeometry(QRect(0, 0, 1322, 33))
=======
        self.menubar.setGeometry(QRect(0, 0, 1322, 22))
>>>>>>> 0c7cc40d
        self.menuFile = QMenu(self.menubar)
        self.menuFile.setObjectName(u"menuFile")
        self.menuHelp = QMenu(self.menubar)
        self.menuHelp.setObjectName(u"menuHelp")
        self.menuTools = QMenu(self.menubar)
        self.menuTools.setObjectName(u"menuTools")
        MainWindow.setMenuBar(self.menubar)
        self.statusbar = QStatusBar(MainWindow)
        self.statusbar.setObjectName(u"statusbar")
        MainWindow.setStatusBar(self.statusbar)

        self.menubar.addAction(self.menuFile.menuAction())
        self.menubar.addAction(self.menuTools.menuAction())
        self.menubar.addAction(self.menuHelp.menuAction())
        self.menuFile.addAction(self.actionNew_Preset)
        self.menuFile.addAction(self.actionSave_Preset)
        self.menuFile.addAction(self.actionSave_Preset_As)
        self.menuFile.addAction(self.actionLoad_Backup_Preset)
        self.menuFile.addSeparator()
        self.menuFile.addAction(self.actionSettings)
        self.menuFile.addSeparator()
        self.menuFile.addAction(self.actionQuit)
        self.menuHelp.addAction(self.actionDocumentation)
        self.menuHelp.addAction(self.actionReport_Bug)
        self.menuTools.addAction(self.actionWatchdogs)
        self.menuTools.addSeparator()
        self.menuTools.addAction(self.actionUpdate_CAMELS)
        self.menuTools.addSeparator()
        self.menuTools.addAction(self.actionExport_from_databroker)
        self.menuTools.addAction(self.actionExport_CAMELS_hdf5_to_csv_json)
        self.menuTools.addSeparator()
        self.menuTools.addAction(self.action_driver_builder)
        self.menuTools.addAction(self.actionEPICS_driver_builder)
        self.menuTools.addSeparator()
        self.menuTools.addAction(self.actionManage_Extensions)

        self.retranslateUi(MainWindow)

        QMetaObject.connectSlotsByName(MainWindow)
    # setupUi

    def retranslateUi(self, MainWindow):
        MainWindow.setWindowTitle(QCoreApplication.translate("MainWindow", u"MainWindow", None))
        self.actionPresets.setText(QCoreApplication.translate("MainWindow", u"Device-Presets", None))
        self.actionOptions.setText(QCoreApplication.translate("MainWindow", u"Options", None))
        self.actionSave_Device_Preset_As.setText(QCoreApplication.translate("MainWindow", u"Save Device Preset As", None))
        self.actionLoad.setText(QCoreApplication.translate("MainWindow", u"Open", None))
        self.actionMeasurement_Presets.setText(QCoreApplication.translate("MainWindow", u"Measurement-Presets", None))
        self.actionSave_Preset.setText(QCoreApplication.translate("MainWindow", u"Save Preset", None))
        self.actionOpen_Backup_Device_Preset.setText(QCoreApplication.translate("MainWindow", u"Load Backup Device Preset", None))
        self.actionLoad_Backup_Preset.setText(QCoreApplication.translate("MainWindow", u"Load Preset", None))
        self.actionAutosave_on_closing.setText(QCoreApplication.translate("MainWindow", u"Autosave on closing", None))
        self.actionUpdate_CAMELS.setText(QCoreApplication.translate("MainWindow", u"Update NOMAD-CAMELS", None))
        self.actionDark_Mode.setText(QCoreApplication.translate("MainWindow", u"Dark Mode", None))
        self.actionUndo.setText(QCoreApplication.translate("MainWindow", u"Undo (ctrl + z)", None))
        self.actionRedo.setText(QCoreApplication.translate("MainWindow", u"Redo (ctrl + y)", None))
        self.actionSettings.setText(QCoreApplication.translate("MainWindow", u"Settings", None))
        self.actionIOC_Builder.setText(QCoreApplication.translate("MainWindow", u"IOC-Builder", None))
        self.actionNew_Device_Preset_2.setText(QCoreApplication.translate("MainWindow", u"New Device Preset", None))
        self.actionSave_Device_Preset.setText(QCoreApplication.translate("MainWindow", u"Save Device Preset", None))
        self.actionSave_Preset_As.setText(QCoreApplication.translate("MainWindow", u"Save Preset As", None))
        self.actionNew_Preset.setText(QCoreApplication.translate("MainWindow", u"New Preset", None))
        self.actionNew_Device_Preset.setText(QCoreApplication.translate("MainWindow", u"New Device Preset", None))
        self.actionDocumentation.setText(QCoreApplication.translate("MainWindow", u"Documentation", None))
        self.actionReport_Bug.setText(QCoreApplication.translate("MainWindow", u"Report Bug", None))
        self.action_driver_builder.setText(QCoreApplication.translate("MainWindow", u"Driver builder", None))
        self.actionEPICS_driver_builder.setText(QCoreApplication.translate("MainWindow", u"EPICS-driver-builder", None))
        self.actionExport_from_databroker.setText(QCoreApplication.translate("MainWindow", u"Export from databroker", None))
        self.actionManage_Extensions.setText(QCoreApplication.translate("MainWindow", u"Manage Extensions", None))
        self.actionExport_CAMELS_hdf5_to_csv_json.setText(QCoreApplication.translate("MainWindow", u"Export CAMELS hdf5 to csv/json", None))
        self.actionQuit.setText(QCoreApplication.translate("MainWindow", u"Quit", None))
        self.actionWatchdogs.setText(QCoreApplication.translate("MainWindow", u"Watchdogs", None))
        self.pushButton_resume.setText(QCoreApplication.translate("MainWindow", u"Resume", None))
        self.pushButton_close_plots.setText(QCoreApplication.translate("MainWindow", u"Close Plots", None))
        self.pushButton_stop.setText(QCoreApplication.translate("MainWindow", u"Stop", None))
        self.pushButton_clear_log.setText(QCoreApplication.translate("MainWindow", u"Clear Log", None))
        self.pushButton_pause.setText(QCoreApplication.translate("MainWindow", u"Pause", None))
        self.pushButton_show_log.setText(QCoreApplication.translate("MainWindow", u"Show Log", None))
        self.label.setText(QCoreApplication.translate("MainWindow", u"Measurement Description", None))
<<<<<<< HEAD
        self.label_queue.setText(QCoreApplication.translate("MainWindow", u"Queue", None))
=======
        self.label_5.setText(QCoreApplication.translate("MainWindow", u"Queue", None))
>>>>>>> 0c7cc40d
        self.label_logo.setText("")
        self.pushButton_manage_instr.setText(QCoreApplication.translate("MainWindow", u"Manage\n"
"Instruments", None))
        self.pushButton_editSampleInfo.setText(QCoreApplication.translate("MainWindow", u"Edit Sample-Information", None))
        self.checkBox_use_nomad_sample.setText(QCoreApplication.translate("MainWindow", u"use NOMAD sample", None))
        self.pushButton_nomad_sample.setText(QCoreApplication.translate("MainWindow", u"select NOMAD sample", None))
        self.label_nomad_upload.setText(QCoreApplication.translate("MainWindow", u"NOMAD Upload:", None))
        self.label_4.setText(QCoreApplication.translate("MainWindow", u"Session:", None))
        self.label_6.setText(QCoreApplication.translate("MainWindow", u"Tags", None))
        self.pushButton_editUserInfo.setText(QCoreApplication.translate("MainWindow", u"Edit User-Information", None))
        self.label_nomad_user.setText(QCoreApplication.translate("MainWindow", u"not logged in", None))
        self.pushButton_login_nomad.setText(QCoreApplication.translate("MainWindow", u"NOMAD login", None))
        self.label_8.setText(QCoreApplication.translate("MainWindow", u"Sample:", None))
        self.label_no_instruments.setText(QCoreApplication.translate("MainWindow", u"<html><head/><body><p><span style=\" font-size:12pt; font-weight:600;\">You are currently using no instruments.</span></p><p><span style=\" font-size:12pt; font-weight:600;\">Click &quot;Manage Instruments&quot; to configure your</span></p><p><span style=\" font-size:12pt; font-weight:600;\">first instrument and start with NOMAD CAMELS!</span></p></body></html>", None))
        self.label_arrow.setText("")
        self.pushButton_add_manual.setText(QCoreApplication.translate("MainWindow", u"+", None))
        self.label_2.setText(QCoreApplication.translate("MainWindow", u"Manual Control", None))
        self.label_3.setText(QCoreApplication.translate("MainWindow", u"Measurement Protocols", None))
        self.pushButton_add_meas.setText(QCoreApplication.translate("MainWindow", u"+", None))
        self.pushButton_import_protocol.setText(QCoreApplication.translate("MainWindow", u"import", None))
        self.menuFile.setTitle(QCoreApplication.translate("MainWindow", u"File", None))
        self.menuHelp.setTitle(QCoreApplication.translate("MainWindow", u"Help", None))
        self.menuTools.setTitle(QCoreApplication.translate("MainWindow", u"Tools", None))
    # retranslateUi
<|MERGE_RESOLUTION|>--- conflicted
+++ resolved
@@ -19,15 +19,9 @@
 from PySide6.QtWidgets import (QApplication, QCheckBox, QComboBox, QFrame,
     QGridLayout, QHBoxLayout, QHeaderView, QLabel,
     QLineEdit, QListWidgetItem, QMainWindow, QMenu,
-<<<<<<< HEAD
-    QMenuBar, QProgressBar, QPushButton, QSizePolicy,
-    QSpacerItem, QSplitter, QStatusBar, QTextEdit,
-    QVBoxLayout, QWidget)
-=======
     QMenuBar, QProgressBar, QPushButton, QScrollArea,
     QSizePolicy, QSpacerItem, QSplitter, QStatusBar,
     QTextEdit, QVBoxLayout, QWidget)
->>>>>>> 0c7cc40d
 
 from nomad_camels.ui_widgets.console_redirect import Console_TextEdit
 from nomad_camels.ui_widgets.run_queue import RunQueue
@@ -37,6 +31,7 @@
     def setupUi(self, MainWindow):
         if not MainWindow.objectName():
             MainWindow.setObjectName(u"MainWindow")
+        MainWindow.resize(1322, 610)
         MainWindow.resize(1322, 610)
         self.actionPresets = QAction(MainWindow)
         self.actionPresets.setObjectName(u"actionPresets")
@@ -136,11 +131,7 @@
         self.textEdit_console_output = Console_TextEdit(self.widget)
         self.textEdit_console_output.setObjectName(u"textEdit_console_output")
         self.textEdit_console_output.setMaximumSize(QSize(16777215, 16777215))
-<<<<<<< HEAD
         self.textEdit_console_output.setTextInteractionFlags(Qt.TextInteractionFlag.TextSelectableByKeyboard|Qt.TextInteractionFlag.TextSelectableByMouse)
-=======
-        self.textEdit_console_output.setTextInteractionFlags(Qt.TextSelectableByKeyboard|Qt.TextSelectableByMouse)
->>>>>>> 0c7cc40d
 
         self.gridLayout_4.addWidget(self.textEdit_console_output, 0, 4, 3, 1)
 
@@ -227,17 +218,10 @@
 
         self.gridLayout_7 = QGridLayout()
         self.gridLayout_7.setObjectName(u"gridLayout_7")
-<<<<<<< HEAD
         self.textEdit_meas_description = QTextEdit(self.widget)
         self.textEdit_meas_description.setObjectName(u"textEdit_meas_description")
 
         self.gridLayout_7.addWidget(self.textEdit_meas_description, 1, 0, 1, 1)
-=======
-        self.textEdit = QTextEdit(self.widget)
-        self.textEdit.setObjectName(u"textEdit")
-
-        self.gridLayout_7.addWidget(self.textEdit, 1, 0, 1, 1)
->>>>>>> 0c7cc40d
 
         self.label = QLabel(self.widget)
         self.label.setObjectName(u"label")
@@ -252,19 +236,162 @@
 
         self.gridLayout_7.addWidget(self.run_queue_widget, 1, 1, 1, 1)
 
-<<<<<<< HEAD
         self.label_queue = QLabel(self.widget)
         self.label_queue.setObjectName(u"label_queue")
         self.label_queue.setFont(font)
 
         self.gridLayout_7.addWidget(self.label_queue, 0, 1, 1, 1)
-=======
+
+
+        self.gridLayout_4.addLayout(self.gridLayout_7, 0, 0, 1, 3)
+
+
+        self.gridLayout_5.addWidget(self.widget, 4, 9, 1, 2)
+
+        self.widget = QWidget(self.centralwidget)
+        self.widget.setObjectName(u"widget")
+        self.gridLayout_4 = QGridLayout(self.widget)
+        self.gridLayout_4.setObjectName(u"gridLayout_4")
+        self.gridLayout_4.setContentsMargins(0, 0, 0, 0)
+        self.pushButton_resume = QPushButton(self.widget)
+        self.pushButton_resume.setObjectName(u"pushButton_resume")
+        self.pushButton_resume.setEnabled(False)
+        self.pushButton_resume.setMaximumSize(QSize(130, 16777215))
+        self.pushButton_resume.setStyleSheet(u"QPushButton {\n"
+"                                background-color: #4CAF50; \n"
+"                                color: white; \n"
+"                                border: none; \n"
+"                                padding: 2px 10px; \n"
+"                                text-align: center; \n"
+"                                text-decoration: none; \n"
+"                                font-size: 13px; \n"
+"                                margin: 2px 2px; \n"
+"                                border-radius: 6px;\n"
+"								font-weight: bold;\n"
+"                            }\n"
+"\n"
+"                            QPushButton:hover {\n"
+"                                background-color: #45a049;\n"
+"                            }\n"
+"QPushButton:disabled {\n"
+"        background-color: #808080;\n"
+"    }")
+
+        self.gridLayout_4.addWidget(self.pushButton_resume, 1, 0, 1, 1)
+
+        self.textEdit_console_output = Console_TextEdit(self.widget)
+        self.textEdit_console_output.setObjectName(u"textEdit_console_output")
+        self.textEdit_console_output.setMaximumSize(QSize(16777215, 16777215))
+        self.textEdit_console_output.setTextInteractionFlags(Qt.TextSelectableByKeyboard|Qt.TextSelectableByMouse)
+
+        self.gridLayout_4.addWidget(self.textEdit_console_output, 0, 4, 3, 1)
+
+        self.pushButton_close_plots = QPushButton(self.widget)
+        self.pushButton_close_plots.setObjectName(u"pushButton_close_plots")
+        self.pushButton_close_plots.setStyleSheet(u"")
+
+        self.gridLayout_4.addWidget(self.pushButton_close_plots, 3, 0, 1, 2)
+
+        self.pushButton_stop = QPushButton(self.widget)
+        self.pushButton_stop.setObjectName(u"pushButton_stop")
+        self.pushButton_stop.setEnabled(False)
+        self.pushButton_stop.setMaximumSize(QSize(130, 16777215))
+        self.pushButton_stop.setStyleSheet(u"QPushButton {\n"
+"                background-color: #E60000; \n"
+"                color: white; \n"
+"                                border: none; \n"
+"                                padding: 2px 10px; \n"
+"                                text-align: center; \n"
+"                                text-decoration: none; \n"
+"                                font-size: 13px; \n"
+"                                margin: 2px 2px; \n"
+"                                border-radius: 6px;\n"
+"								font-weight: bold;\n"
+"                            }\n"
+"\n"
+"            QPushButton:hover {\n"
+"                background-color: #B22222;\n"
+"            }\n"
+"QPushButton:disabled {\n"
+"        background-color: #808080;\n"
+"    }")
+
+        self.gridLayout_4.addWidget(self.pushButton_stop, 1, 2, 1, 1)
+
+        self.pushButton_clear_log = QPushButton(self.widget)
+        self.pushButton_clear_log.setObjectName(u"pushButton_clear_log")
+        self.pushButton_clear_log.setStyleSheet(u"")
+
+        self.gridLayout_4.addWidget(self.pushButton_clear_log, 3, 4, 1, 1)
+
+        self.pushButton_pause = QPushButton(self.widget)
+        self.pushButton_pause.setObjectName(u"pushButton_pause")
+        self.pushButton_pause.setEnabled(False)
+        self.pushButton_pause.setMaximumSize(QSize(130, 16777215))
+        self.pushButton_pause.setStyleSheet(u"QPushButton {\n"
+"        background-color: #FFA500;\n"
+"        color: white;\n"
+"        border: none;\n"
+"        padding: 2px 10px;\n"
+"        text-align: center;\n"
+"        text-decoration: none;\n"
+"        font-size: 13px;\n"
+"        margin: 2px 2px;\n"
+"        border-radius: 6px;\n"
+"        font-weight: bold;\n"
+"    }\n"
+"\n"
+"    QPushButton:hover {\n"
+"        background-color: #FF8C00;\n"
+"    }\n"
+"QPushButton:disabled {\n"
+"        background-color: #808080;\n"
+"    }")
+
+        self.gridLayout_4.addWidget(self.pushButton_pause, 1, 1, 1, 1)
+
+        self.progressBar_protocols = QProgressBar(self.widget)
+        self.progressBar_protocols.setObjectName(u"progressBar_protocols")
+        self.progressBar_protocols.setMaximumSize(QSize(16777215, 16777215))
+        self.progressBar_protocols.setValue(0)
+
+        self.gridLayout_4.addWidget(self.progressBar_protocols, 2, 0, 1, 3)
+
+        self.queue_variable_table = VariableTable(self.widget)
+        self.queue_variable_table.setObjectName(u"queue_variable_table")
+
+        self.gridLayout_4.addWidget(self.queue_variable_table, 0, 3, 4, 1)
+
+        self.pushButton_show_log = QPushButton(self.widget)
+        self.pushButton_show_log.setObjectName(u"pushButton_show_log")
+
+        self.gridLayout_4.addWidget(self.pushButton_show_log, 3, 2, 1, 1)
+
+        self.gridLayout_7 = QGridLayout()
+        self.gridLayout_7.setObjectName(u"gridLayout_7")
+        self.textEdit = QTextEdit(self.widget)
+        self.textEdit.setObjectName(u"textEdit")
+
+        self.gridLayout_7.addWidget(self.textEdit, 1, 0, 1, 1)
+
+        self.label = QLabel(self.widget)
+        self.label.setObjectName(u"label")
+        font = QFont()
+        font.setBold(True)
+        self.label.setFont(font)
+
+        self.gridLayout_7.addWidget(self.label, 0, 0, 1, 1)
+
+        self.run_queue_widget = RunQueue(self.widget)
+        self.run_queue_widget.setObjectName(u"run_queue_widget")
+
+        self.gridLayout_7.addWidget(self.run_queue_widget, 1, 1, 1, 1)
+
         self.label_5 = QLabel(self.widget)
         self.label_5.setObjectName(u"label_5")
         self.label_5.setFont(font)
 
         self.gridLayout_7.addWidget(self.label_5, 0, 1, 1, 1)
->>>>>>> 0c7cc40d
 
 
         self.gridLayout_4.addLayout(self.gridLayout_7, 0, 0, 1, 3)
@@ -289,11 +416,11 @@
         self.pushButton_manage_instr = QPushButton(self.menu_widget)
         self.pushButton_manage_instr.setObjectName(u"pushButton_manage_instr")
         self.pushButton_manage_instr.setMaximumSize(QSize(150, 16777215))
-        font1 = QFont()
-        font1.setBold(True)
-        font1.setUnderline(False)
-        font1.setStrikeOut(False)
-        self.pushButton_manage_instr.setFont(font1)
+        font11 = QFont()
+        font11.setBold(True)
+        font11.setUnderline(False)
+        font11.setStrikeOut(False)
+        self.pushButton_manage_instr.setFont(font11)
         self.pushButton_manage_instr.setStyleSheet(u"QPushButton {\n"
 "        background-color: #2a4cdf;\n"
 "        color: white;\n"
@@ -315,15 +442,15 @@
 
         self.line_2 = QFrame(self.menu_widget)
         self.line_2.setObjectName(u"line_2")
-        self.line_2.setFrameShape(QFrame.Shape.VLine)
-        self.line_2.setFrameShadow(QFrame.Shadow.Sunken)
+        self.line_2.setFrameShape(QFrame.Shape.Shape.VLine)
+        self.line_2.setFrameShadow(QFrame.Shadow.Shadow.Sunken)
 
         self.gridLayout_6.addWidget(self.line_2, 0, 13, 1, 1)
 
         self.line = QFrame(self.menu_widget)
         self.line.setObjectName(u"line")
-        self.line.setFrameShape(QFrame.Shape.VLine)
-        self.line.setFrameShadow(QFrame.Shadow.Sunken)
+        self.line.setFrameShape(QFrame.Shape.Shape.VLine)
+        self.line.setFrameShadow(QFrame.Shadow.Shadow.Sunken)
 
         self.gridLayout_6.addWidget(self.line, 0, 8, 1, 1)
 
@@ -354,7 +481,7 @@
 
         self.pushButton_editSampleInfo = QPushButton(self.sample_widget_default)
         self.pushButton_editSampleInfo.setObjectName(u"pushButton_editSampleInfo")
-        self.pushButton_editSampleInfo.setFont(font1)
+        self.pushButton_editSampleInfo.setFont(font11)
         self.pushButton_editSampleInfo.setStyleSheet(u"QPushButton {\n"
 "        background-color: #2a4cdf;\n"
 "        color: white;\n"
@@ -389,7 +516,7 @@
 
         self.pushButton_nomad_sample = QPushButton(self.sample_widget_nomad)
         self.pushButton_nomad_sample.setObjectName(u"pushButton_nomad_sample")
-        self.pushButton_nomad_sample.setFont(font1)
+        self.pushButton_nomad_sample.setFont(font11)
         self.pushButton_nomad_sample.setStyleSheet(u"QPushButton {\n"
 "        background-color: #2a4cdf;\n"
 "        color: white;\n"
@@ -432,6 +559,10 @@
         font3.setPointSize(10)
         font3.setBold(True)
         self.label_nomad_upload.setFont(font3)
+        font3 = QFont()
+        font3.setPointSize(10)
+        font3.setBold(True)
+        self.label_nomad_upload.setFont(font3)
 
         self.horizontalLayout_6.addWidget(self.label_nomad_upload)
 
@@ -457,11 +588,7 @@
         self.label_4.setObjectName(u"label_4")
         self.label_4.setMaximumSize(QSize(1500000, 16777215))
         self.label_4.setFont(font3)
-<<<<<<< HEAD
         self.label_4.setAlignment(Qt.AlignmentFlag.AlignRight|Qt.AlignmentFlag.AlignTrailing|Qt.AlignmentFlag.AlignVCenter)
-=======
-        self.label_4.setAlignment(Qt.AlignRight|Qt.AlignTrailing|Qt.AlignVCenter)
->>>>>>> 0c7cc40d
 
         self.horizontalLayout_5.addWidget(self.label_4)
 
@@ -511,12 +638,13 @@
         self.comboBox_user = QComboBox(self.user_widget_default)
         self.comboBox_user.setObjectName(u"comboBox_user")
         self.comboBox_user.setFont(font2)
+        self.comboBox_user.setFont(font2)
 
         self.horizontalLayout.addWidget(self.comboBox_user)
 
         self.pushButton_editUserInfo = QPushButton(self.user_widget_default)
         self.pushButton_editUserInfo.setObjectName(u"pushButton_editUserInfo")
-        self.pushButton_editUserInfo.setFont(font1)
+        self.pushButton_editUserInfo.setFont(font11)
         self.pushButton_editUserInfo.setStyleSheet(u"QPushButton {\n"
 "        background-color: #2a4cdf;\n"
 "        color: white;\n"
@@ -547,12 +675,13 @@
         self.label_nomad_user = QLabel(self.user_widget_nomad)
         self.label_nomad_user.setObjectName(u"label_nomad_user")
         self.label_nomad_user.setFont(font2)
+        self.label_nomad_user.setFont(font2)
 
         self.horizontalLayout_2.addWidget(self.label_nomad_user)
 
         self.pushButton_login_nomad = QPushButton(self.user_widget_nomad)
         self.pushButton_login_nomad.setObjectName(u"pushButton_login_nomad")
-        self.pushButton_login_nomad.setFont(font1)
+        self.pushButton_login_nomad.setFont(font11)
         self.pushButton_login_nomad.setStyleSheet(u"QPushButton {\n"
 "        background-color: #2a4cdf;\n"
 "        color: white;\n"
@@ -582,11 +711,7 @@
         self.label_8.setObjectName(u"label_8")
         self.label_8.setMaximumSize(QSize(70, 16777215))
         self.label_8.setFont(font3)
-<<<<<<< HEAD
         self.label_8.setAlignment(Qt.AlignmentFlag.AlignRight|Qt.AlignmentFlag.AlignTrailing|Qt.AlignmentFlag.AlignVCenter)
-=======
-        self.label_8.setAlignment(Qt.AlignRight|Qt.AlignTrailing|Qt.AlignVCenter)
->>>>>>> 0c7cc40d
 
         self.gridLayout_6.addWidget(self.label_8, 0, 9, 1, 1)
 
@@ -631,7 +756,7 @@
         self.pushButton_add_manual.setSizePolicy(sizePolicy)
         self.pushButton_add_manual.setMinimumSize(QSize(32, 32))
         self.pushButton_add_manual.setMaximumSize(QSize(32, 32))
-        self.pushButton_add_manual.setFont(font1)
+        self.pushButton_add_manual.setFont(font11)
         self.pushButton_add_manual.setStyleSheet(u"QPushButton {\n"
 "                                background-color: #4CAF50; \n"
 "                                color: white; \n"
@@ -659,6 +784,11 @@
         font4.setPointSize(20)
         font4.setBold(True)
         self.label_2.setFont(font4)
+        font4 = QFont()
+        font4.setFamilies([u"Calibri"])
+        font4.setPointSize(20)
+        font4.setBold(True)
+        self.label_2.setFont(font4)
         self.label_2.setStyleSheet(u"QLabel {\n"
 "	font-family: Calibri;\n"
 "	font-size: 20pt;\n"
@@ -679,6 +809,7 @@
         self.label_3 = QLabel(self.meas_widget)
         self.label_3.setObjectName(u"label_3")
         self.label_3.setFont(font4)
+        self.label_3.setFont(font4)
         self.label_3.setStyleSheet(u"QLabel {\n"
 "	font-family: Calibri;\n"
 "	font-size: 20pt;\n"
@@ -693,7 +824,7 @@
         self.pushButton_add_meas.setSizePolicy(sizePolicy)
         self.pushButton_add_meas.setMinimumSize(QSize(32, 32))
         self.pushButton_add_meas.setMaximumSize(QSize(32, 32))
-        self.pushButton_add_meas.setFont(font1)
+        self.pushButton_add_meas.setFont(font11)
         self.pushButton_add_meas.setStyleSheet(u"QPushButton {\n"
 "                                background-color: #4CAF50; \n"
 "                                color: white; \n"
@@ -749,11 +880,7 @@
         MainWindow.setCentralWidget(self.centralwidget)
         self.menubar = QMenuBar(MainWindow)
         self.menubar.setObjectName(u"menubar")
-<<<<<<< HEAD
         self.menubar.setGeometry(QRect(0, 0, 1322, 33))
-=======
-        self.menubar.setGeometry(QRect(0, 0, 1322, 22))
->>>>>>> 0c7cc40d
         self.menuFile = QMenu(self.menubar)
         self.menuFile.setObjectName(u"menuFile")
         self.menuHelp = QMenu(self.menubar)
@@ -833,11 +960,15 @@
         self.pushButton_pause.setText(QCoreApplication.translate("MainWindow", u"Pause", None))
         self.pushButton_show_log.setText(QCoreApplication.translate("MainWindow", u"Show Log", None))
         self.label.setText(QCoreApplication.translate("MainWindow", u"Measurement Description", None))
-<<<<<<< HEAD
+        self.label_5.setText(QCoreApplication.translate("MainWindow", u"Queue", None))
+        self.pushButton_resume.setText(QCoreApplication.translate("MainWindow", u"Resume", None))
+        self.pushButton_close_plots.setText(QCoreApplication.translate("MainWindow", u"Close Plots", None))
+        self.pushButton_stop.setText(QCoreApplication.translate("MainWindow", u"Stop", None))
+        self.pushButton_clear_log.setText(QCoreApplication.translate("MainWindow", u"Clear Log", None))
+        self.pushButton_pause.setText(QCoreApplication.translate("MainWindow", u"Pause", None))
+        self.pushButton_show_log.setText(QCoreApplication.translate("MainWindow", u"Show Log", None))
+        self.label.setText(QCoreApplication.translate("MainWindow", u"Measurement Description", None))
         self.label_queue.setText(QCoreApplication.translate("MainWindow", u"Queue", None))
-=======
-        self.label_5.setText(QCoreApplication.translate("MainWindow", u"Queue", None))
->>>>>>> 0c7cc40d
         self.label_logo.setText("")
         self.pushButton_manage_instr.setText(QCoreApplication.translate("MainWindow", u"Manage\n"
 "Instruments", None))
